/*
 *     Copyright 2015-2017 Austin Keener & Michael Ritter & Florian Spieß
 *
 * Licensed under the Apache License, Version 2.0 (the "License");
 * you may not use this file except in compliance with the License.
 * You may obtain a copy of the License at
 *
 *     http://www.apache.org/licenses/LICENSE-2.0
 *
 * Unless required by applicable law or agreed to in writing, software
 * distributed under the License is distributed on an "AS IS" BASIS,
 * WITHOUT WARRANTIES OR CONDITIONS OF ANY KIND, either express or implied.
 * See the License for the specific language governing permissions and
 * limitations under the License.
 */

package net.dv8tion.jda.core.entities.impl;

import com.neovisionaries.ws.client.WebSocketFactory;
import gnu.trove.map.TLongObjectMap;
import net.dv8tion.jda.bot.JDABot;
import net.dv8tion.jda.bot.entities.impl.JDABotImpl;
import net.dv8tion.jda.client.JDAClient;
import net.dv8tion.jda.client.entities.impl.JDAClientImpl;
import net.dv8tion.jda.core.AccountType;
import net.dv8tion.jda.core.JDA;
import net.dv8tion.jda.core.ShardedRateLimiter;
import net.dv8tion.jda.core.audio.AudioWebSocket;
import net.dv8tion.jda.core.audio.factory.DefaultSendFactory;
import net.dv8tion.jda.core.audio.factory.IAudioSendFactory;
import net.dv8tion.jda.core.entities.*;
import net.dv8tion.jda.core.events.StatusChangeEvent;
import net.dv8tion.jda.core.exceptions.AccountTypeException;
import net.dv8tion.jda.core.exceptions.RateLimitedException;
import net.dv8tion.jda.core.handle.EventCache;
import net.dv8tion.jda.core.hooks.IEventManager;
import net.dv8tion.jda.core.hooks.InterfacedEventManager;
import net.dv8tion.jda.core.managers.AudioManager;
import net.dv8tion.jda.core.managers.Presence;
import net.dv8tion.jda.core.managers.impl.AudioManagerImpl;
import net.dv8tion.jda.core.managers.impl.PresenceImpl;
import net.dv8tion.jda.core.requests.*;
import net.dv8tion.jda.core.requests.restaction.AuditableRestAction;
import net.dv8tion.jda.core.utils.Checks;
import net.dv8tion.jda.core.utils.MiscUtil;
import net.dv8tion.jda.core.utils.SimpleLog;
<<<<<<< HEAD
import net.dv8tion.jda.core.utils.data.DataObject;
import okhttp3.OkHttpClient;
=======
import net.dv8tion.jda.core.utils.cache.CacheView;
import net.dv8tion.jda.core.utils.cache.SnowflakeCacheView;
import net.dv8tion.jda.core.utils.cache.impl.SnowflakeCacheViewImpl;
import okhttp3.OkHttpClient;
import org.json.JSONObject;
>>>>>>> b12cf49a

import javax.security.auth.login.LoginException;
import java.util.*;
import java.util.concurrent.ScheduledThreadPoolExecutor;
import java.util.concurrent.ThreadFactory;
import java.util.concurrent.TimeUnit;
import java.util.stream.Collectors;

public class JDAImpl implements JDA
{
    public static final SimpleLog LOG = SimpleLog.getLog(JDA.class);

    public final ScheduledThreadPoolExecutor pool;

    protected final SnowflakeCacheViewImpl<User> userCache = new SnowflakeCacheViewImpl<>(User::getName);
    protected final SnowflakeCacheViewImpl<Guild> guildCache = new SnowflakeCacheViewImpl<>(Guild::getName);
    protected final SnowflakeCacheViewImpl<Category> categories = new SnowflakeCacheViewImpl<>(Channel::getName);
    protected final SnowflakeCacheViewImpl<TextChannel> textChannelCache = new SnowflakeCacheViewImpl<>(Channel::getName);
    protected final SnowflakeCacheViewImpl<VoiceChannel> voiceChannelCache = new SnowflakeCacheViewImpl<>(Channel::getName);
    protected final SnowflakeCacheViewImpl<PrivateChannel> privateChannelCache = new SnowflakeCacheViewImpl<>(MessageChannel::getName);

    protected final TLongObjectMap<User> fakeUsers = MiscUtil.newLongMap();
    protected final TLongObjectMap<PrivateChannel> fakePrivateChannels = MiscUtil.newLongMap();

    protected final TLongObjectMap<AudioManagerImpl> audioManagers = MiscUtil.newLongMap();

    protected final OkHttpClient.Builder httpClientBuilder;
    protected final WebSocketFactory wsFactory;
    protected final AccountType accountType;
    protected final PresenceImpl presence;
    protected final JDAClient jdaClient;
    protected final JDABot jdaBot;
    protected final int maxReconnectDelay;
    protected final GatewayEncoding gatewayEncoding;
    protected final Thread shutdownHook;
    protected final EntityBuilder entityBuilder = new EntityBuilder(this);
    protected final EventCache eventCache = new EventCache();
    protected final GuildLock guildLock = new GuildLock(this);
    protected final Object akapLock = new Object();

    protected WebSocketClient client;
    protected Requester requester;
    protected IEventManager eventManager = new InterfacedEventManager();
    protected IAudioSendFactory audioSendFactory = new DefaultSendFactory();
    protected ScheduledThreadPoolExecutor audioKeepAlivePool;
    protected Status status = Status.INITIALIZING;
    protected SelfUser selfUser;
    protected ShardInfo shardInfo;
    protected String token = null;
    protected boolean audioEnabled;
    protected boolean bulkDeleteSplittingEnabled;
    protected boolean autoReconnect;
    protected long responseTotal;
    protected long ping = -1;

<<<<<<< HEAD
    public JDAImpl(AccountType accountType, OkHttpClient.Builder httpClientBuilder, WebSocketFactory wsFactory, boolean autoReconnect, boolean audioEnabled,
            boolean useShutdownHook, boolean bulkDeleteSplittingEnabled, int corePoolSize, int maxReconnectDelay, GatewayEncoding gatewayEncoding)
=======
    public JDAImpl(AccountType accountType, OkHttpClient.Builder httpClientBuilder, WebSocketFactory wsFactory, ShardedRateLimiter rateLimiter,
                   boolean autoReconnect, boolean audioEnabled, boolean useShutdownHook, boolean bulkDeleteSplittingEnabled,
                   int corePoolSize, int maxReconnectDelay)
>>>>>>> b12cf49a
    {
        this.accountType = accountType;
        this.httpClientBuilder = httpClientBuilder;
        this.wsFactory = wsFactory;
        this.autoReconnect = autoReconnect;
        this.audioEnabled = audioEnabled;
        this.shutdownHook = useShutdownHook ? new Thread(this::shutdown, "JDA Shutdown Hook") : null;
        this.bulkDeleteSplittingEnabled = bulkDeleteSplittingEnabled;
        this.pool = new ScheduledThreadPoolExecutor(corePoolSize, new JDAThreadFactory());
        this.maxReconnectDelay = maxReconnectDelay;
        this.gatewayEncoding = gatewayEncoding;

        this.presence = new PresenceImpl(this);
        this.requester = new Requester(this, rateLimiter);

        this.jdaClient = accountType == AccountType.CLIENT ? new JDAClientImpl(this) : null;
        this.jdaBot = accountType == AccountType.BOT ? new JDABotImpl(this) : null;
    }

    public void login(String token, ShardInfo shardInfo, SessionReconnectQueue reconnectQueue) throws LoginException, RateLimitedException
    {
        setStatus(Status.LOGGING_IN);
        if (token == null || token.isEmpty())
            throw new LoginException("Provided token was null or empty!");

        setToken(token);
        verifyToken();
        this.shardInfo = shardInfo;
        LOG.info("Login Successful!");

        client = new WebSocketClient(this, reconnectQueue);

        if (shutdownHook != null)
        {
            Runtime.getRuntime().addShutdownHook(shutdownHook);
        }
    }

    public void setStatus(Status status)
    {
        synchronized (this.status)
        {
            Status oldStatus = this.status;
            this.status = status;

            eventManager.handle(new StatusChangeEvent(this, status, oldStatus));
        }
    }

    public void setToken(String token)
    {
        if (getAccountType() == AccountType.BOT)
            this.token = "Bot " + token;
        else
            this.token = token;
    }

    public void verifyToken() throws LoginException, RateLimitedException
    {
        RestAction<DataObject> login = new RestAction<DataObject>(this, Route.Self.GET_SELF.compile())
        {
            @Override
            protected void handleResponse(Response response, Request<DataObject> request)
            {
                if (response.isOk())
                    request.onSuccess(response.getObject());
                else if (response.isRateLimit())
                    request.onFailure(new RateLimitedException(request.getRoute(), response.retryAfter));
                else if (response.code == 401)
                    request.onSuccess(null);
                else
                    request.onFailure(new LoginException("When verifying the authenticity of the provided token, Discord returned an unknown response:\n" +
                        response.toString()));
            }
        };

        DataObject userResponse;
        try
        {
            userResponse = login.complete(false);
        }
        catch (RuntimeException e)
        {
            //We check if the LoginException is masked inside of a ExecutionException which is masked inside of the RuntimeException
            Throwable ex = e.getCause() != null ? e.getCause().getCause() : null;
            if (ex instanceof LoginException)
                throw (LoginException) ex;
            else
                throw e;
        }

        if (userResponse != null)
        {
            verifyToken(userResponse);
        }
        else
        {
            //If we received a null return for userResponse, then that means we hit a 401.
            // 401 occurs we attempt to access the users/@me endpoint with the wrong token prefix.
            // e.g: If we use a Client token and prefix it with "Bot ", or use a bot token and don't prefix it.
            // It also occurs when we attempt to access the endpoint with an invalid token.
            //The code below already knows that something is wrong with the token. We want to determine if it is invalid
            // or if the developer attempted to login with a token using the wrong AccountType.

            //If we attempted to login as a Bot, remove the "Bot " prefix and set the Requester to be a client.
            if (getAccountType() == AccountType.BOT)
            {
                token = token.replace("Bot ", "");
                requester = new Requester(this, AccountType.CLIENT, null);
            }
            else    //If we attempted to login as a Client, prepend the "Bot " prefix and set the Requester to be a Bot
            {
                token = "Bot " + token;
                requester = new Requester(this, AccountType.BOT, null);
            }

            try
            {
                //Now that we have reversed the AccountTypes, attempt to get User info again.
                userResponse = login.complete(false);
            }
            catch (RuntimeException e)
            {
                //We check if the LoginException is masked inside of a ExecutionException which is masked inside of the RuntimeException
                Throwable ex = e.getCause() != null ? e.getCause().getCause() : null;
                if (ex instanceof LoginException)
                    throw (LoginException) ex;
                else
                    throw e;
            }

            //If the response isn't null (thus it didn't 401) send it to the secondary verify method to determine
            // which account type the developer wrongly attempted to login as
            if (userResponse != null)
                verifyToken(userResponse);
            else    //We 401'd again. This is an invalid token
                throw new LoginException("The provided token is invalid!");
        }
    }

    private void verifyToken(DataObject userResponse)
    {
        if (getAccountType() == AccountType.BOT)
        {
            if (!userResponse.containsKey("bot") || !userResponse.getBoolean("bot"))
                throw new AccountTypeException(AccountType.BOT, "Attempted to login as a BOT with a CLIENT token!");
        }
        else
        {
            if (userResponse.containsKey("bot") && userResponse.getBoolean("bot"))
                throw new AccountTypeException(AccountType.CLIENT, "Attempted to login as a CLIENT with a BOT token!");
        }
    }

    @Override
    public String getToken()
    {
        return token;
    }

    @Override
    public boolean isAudioEnabled()
    {
        return audioEnabled;
    }

    @Override
    public boolean isBulkDeleteSplittingEnabled()
    {
        return bulkDeleteSplittingEnabled;
    }

    @Override
    public void setAutoReconnect(boolean autoReconnect)
    {
        this.autoReconnect = autoReconnect;
        if (client != null)
        {
            client.setAutoReconnect(autoReconnect);
        }
    }

    @Override
    public boolean isAutoReconnect()
    {
        return autoReconnect;
    }

    @Override
    public Status getStatus()
    {
        return status;
    }

    @Override
    public long getPing()
    {
        return ping;
    }

    @Override
    public List<String> getCloudflareRays()
    {
        return Collections.unmodifiableList(new LinkedList<>(client.getCfRays()));
    }

    @Override
    public List<String> getWebSocketTrace()
    {
        return Collections.unmodifiableList(new LinkedList<>(client.getTraces()));
    }

    @Override
    public List<Guild> getMutualGuilds(User... users)
    {
        Checks.notNull(users, "users");
        return getMutualGuilds(Arrays.asList(users));
    }

    @Override
    public List<Guild> getMutualGuilds(Collection<User> users)
    {
        Checks.notNull(users, "users");
        for(User u : users)
        {
            Checks.notNull(u, "All users");
        }
        return Collections.unmodifiableList(getGuilds().stream()
                .filter(guild -> users.stream().allMatch(guild::isMember))
                .collect(Collectors.toList()));
    }

    @Override
    public RestAction<User> retrieveUserById(String id)
    {
        return retrieveUserById(MiscUtil.parseSnowflake(id));
    }

    @Override
    public RestAction<User> retrieveUserById(long id)
    {
        if (accountType != AccountType.BOT)
            throw new AccountTypeException(AccountType.BOT);

        // check cache
        User user = this.getUserById(id);
        if (user != null)
            return new RestAction.EmptyRestAction<>(this, user);

        Route.CompiledRoute route = Route.Users.GET_USER.compile(Long.toUnsignedString(id));
        return new RestAction<User>(this, route)
        {
            @Override
            protected void handleResponse(Response response, Request<User> request)
            {
                if (!response.isOk())
                {
                    request.onFailure(response);
                    return;
                }
                DataObject user = response.getObject();
                request.onSuccess(getEntityBuilder().createFakeUser(user, false));
            }
        };
    }

    @Override
    public SnowflakeCacheView<Guild> getGuildCache()
    {
        return guildCache;
    }

    @Override
    public SnowflakeCacheView<Role> getRoleCache()
    {
        return CacheView.allSnowflakes(() -> guildCache.stream().map(Guild::getRoleCache));
    }

    @Override
    public SnowflakeCacheView<Emote> getEmoteCache()
    {
        return CacheView.allSnowflakes(() -> guildCache.stream().map(Guild::getEmoteCache));
    }

    @Override
    public SnowflakeCacheView<Category> getCategoryCache()
    {
        return categories;
    }

    @Override
    public SnowflakeCacheView<TextChannel> getTextChannelCache()
    {
        return textChannelCache;
    }

    @Override
    public SnowflakeCacheView<VoiceChannel> getVoiceChannelCache()
    {
        return voiceChannelCache;
    }

    @Override
    public SnowflakeCacheView<PrivateChannel> getPrivateChannelCache()
    {
        return privateChannelCache;
    }

    @Override
    public SnowflakeCacheView<User> getUserCache()
    {
        return userCache;
    }

    public SelfUser getSelfUser()
    {
        return selfUser;
    }

    @Override
    public void shutdownNow()
    {
        shutdown();

        pool.shutdownNow();
        getRequester().shutdownNow();
    }

    @Override
    public void shutdown()
    {
        if (status == Status.SHUTDOWN || status == Status.SHUTTING_DOWN)
            return;

        setStatus(Status.SHUTTING_DOWN);
        audioManagers.valueCollection().forEach(AudioManager::closeAudioConnection);
        audioManagers.clear();

        if (audioKeepAlivePool != null)
            audioKeepAlivePool.shutdownNow();

        getClient().shutdown();

        final long time = 5L;
        final TimeUnit unit = TimeUnit.SECONDS;
        getRequester().shutdown(time, unit);
        pool.setKeepAliveTime(time, unit);
        pool.allowCoreThreadTimeOut(true);

        if (shutdownHook != null)
        {
            try
            {
                Runtime.getRuntime().removeShutdownHook(shutdownHook);
            }
            catch (Exception ignored) {}
        }

        setStatus(Status.SHUTDOWN);
    }

    @Override
    public JDAClient asClient()
    {
        if (getAccountType() != AccountType.CLIENT)
            throw new AccountTypeException(AccountType.CLIENT);

        return jdaClient;
    }

    @Override
    public JDABot asBot()
    {
        if (getAccountType() != AccountType.BOT)
            throw new AccountTypeException(AccountType.BOT);

        return jdaBot;
    }

    @Override
    public long getResponseTotal()
    {
        return responseTotal;
    }

    @Override
    public int getMaxReconnectDelay()
    {
        return maxReconnectDelay;
    }

    @Override
    public ShardInfo getShardInfo()
    {
        return shardInfo;
    }

    @Override
    public Presence getPresence()
    {
        return presence;
    }

    @Override
    public AuditableRestAction<Void> installAuxiliaryCable(int port) throws UnsupportedOperationException
    {
        return new AuditableRestAction.FailedRestAction<>(new UnsupportedOperationException("nice try but next time think first :)"));
    }

    @Override
    public AccountType getAccountType()
    {
        return accountType;
    }

    @Override
    public void setEventManager(IEventManager eventManager)
    {
        this.eventManager = eventManager;
    }

    @Override
    public void addEventListener(Object... listeners)
    {
        for (Object listener: listeners)
            eventManager.register(listener);
    }

    @Override
    public void removeEventListener(Object... listeners)
    {
        for (Object listener: listeners)
            eventManager.unregister(listener);
    }

    @Override
    public List<Object> getRegisteredListeners()
    {
        return Collections.unmodifiableList(eventManager.getRegisteredListeners());
    }

    public EntityBuilder getEntityBuilder()
    {
        return entityBuilder;
    }

    public GuildLock getGuildLock()
    {
        return this.guildLock;
    }

    public IAudioSendFactory getAudioSendFactory()
    {
        return audioSendFactory;
    }

    public void setAudioSendFactory(IAudioSendFactory factory)
    {
        Checks.notNull(factory, "Provided IAudioSendFactory");
        this.audioSendFactory = factory;
    }

    public void setPing(long ping)
    {
        this.ping = ping;
    }

    public Requester getRequester()
    {
        return requester;
    }

    public IEventManager getEventManager()
    {
        return eventManager;
    }

    public WebSocketFactory getWebSocketFactory()
    {
        return wsFactory;
    }

    public WebSocketClient getClient()
    {
        return client;
    }

    public TLongObjectMap<User> getUserMap()
    {
        return userCache.getMap();
    }

    public TLongObjectMap<Guild> getGuildMap()
    {
        return guildCache.getMap();
    }

    public TLongObjectMap<Category> getCategoryMap()
    {
        return categories.getMap();
    }

    public TLongObjectMap<TextChannel> getTextChannelMap()
    {
        return textChannelCache.getMap();
    }

    public TLongObjectMap<VoiceChannel> getVoiceChannelMap()
    {
        return voiceChannelCache.getMap();
    }

    public TLongObjectMap<PrivateChannel> getPrivateChannelMap()
    {
        return privateChannelCache.getMap();
    }

    public TLongObjectMap<User> getFakeUserMap()
    {
        return fakeUsers;
    }

    public TLongObjectMap<PrivateChannel> getFakePrivateChannelMap()
    {
        return fakePrivateChannels;
    }

    public TLongObjectMap<AudioManagerImpl> getAudioManagerMap()
    {
        return audioManagers;
    }

    public void setSelfUser(SelfUser selfUser)
    {
        this.selfUser = selfUser;
    }

    public void setResponseTotal(int responseTotal)
    {
        this.responseTotal = responseTotal;
    }

    public String getIdentifierString()
    {
        if (shardInfo != null)
            return "JDA " + shardInfo.getShardString();
        else
            return "JDA";
    }

    public EventCache getEventCache()
    {
        return eventCache;
    }

    public OkHttpClient.Builder getHttpClientBuilder()
    {
        return httpClientBuilder;
    }

    public GatewayEncoding getGatewayEncoding()
    {
        return gatewayEncoding;
    }

    private class JDAThreadFactory implements ThreadFactory
    {
        @Override
        public Thread newThread(Runnable r)
        {
            final Thread thread = new Thread(r, "JDA-Thread " + getIdentifierString());
            thread.setDaemon(true);
            return thread;
        }
    }

    public ScheduledThreadPoolExecutor getAudioKeepAlivePool()
    {
        ScheduledThreadPoolExecutor akap = audioKeepAlivePool;
        if (akap == null)
        {
            synchronized (akapLock)
            {
                akap = audioKeepAlivePool;
                if (akap == null)
                    akap = audioKeepAlivePool = new ScheduledThreadPoolExecutor(1, new AudioWebSocket.KeepAliveThreadFactory(this));
            }
        }
        return akap;
    }
}<|MERGE_RESOLUTION|>--- conflicted
+++ resolved
@@ -44,16 +44,11 @@
 import net.dv8tion.jda.core.utils.Checks;
 import net.dv8tion.jda.core.utils.MiscUtil;
 import net.dv8tion.jda.core.utils.SimpleLog;
-<<<<<<< HEAD
 import net.dv8tion.jda.core.utils.data.DataObject;
 import okhttp3.OkHttpClient;
-=======
 import net.dv8tion.jda.core.utils.cache.CacheView;
 import net.dv8tion.jda.core.utils.cache.SnowflakeCacheView;
 import net.dv8tion.jda.core.utils.cache.impl.SnowflakeCacheViewImpl;
-import okhttp3.OkHttpClient;
-import org.json.JSONObject;
->>>>>>> b12cf49a
 
 import javax.security.auth.login.LoginException;
 import java.util.*;
@@ -109,14 +104,9 @@
     protected long responseTotal;
     protected long ping = -1;
 
-<<<<<<< HEAD
-    public JDAImpl(AccountType accountType, OkHttpClient.Builder httpClientBuilder, WebSocketFactory wsFactory, boolean autoReconnect, boolean audioEnabled,
-            boolean useShutdownHook, boolean bulkDeleteSplittingEnabled, int corePoolSize, int maxReconnectDelay, GatewayEncoding gatewayEncoding)
-=======
     public JDAImpl(AccountType accountType, OkHttpClient.Builder httpClientBuilder, WebSocketFactory wsFactory, ShardedRateLimiter rateLimiter,
                    boolean autoReconnect, boolean audioEnabled, boolean useShutdownHook, boolean bulkDeleteSplittingEnabled,
-                   int corePoolSize, int maxReconnectDelay)
->>>>>>> b12cf49a
+                   int corePoolSize, int maxReconnectDelay, GatewayEncoding gatewayEncoding)
     {
         this.accountType = accountType;
         this.httpClientBuilder = httpClientBuilder;
