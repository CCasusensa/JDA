--- conflicted
+++ resolved
@@ -83,10 +83,7 @@
                 .setName(self.getString("username"))
                 .setDiscriminator(self.getString("discriminator"))
                 .setAvatarId(self.isNull("avatar") ? null : self.getString("avatar"))
-<<<<<<< HEAD
                 .setBot(self.containsKey("bot") && self.getBoolean("bot"));
-=======
-                .setBot(self.has("bot") && self.getBoolean("bot"));
 
         if (this.api.getAccountType() == AccountType.CLIENT)
             selfUser
@@ -96,7 +93,6 @@
                 .setPhoneNumber(!self.isNull("phone") ? self.getString("phone") : null);
 
         return selfUser;
->>>>>>> 0539d4de
     }
 
     public Game createGame(String name, String url, Game.GameType type)
@@ -1009,13 +1005,8 @@
                     imageJson.isNull("height") ? -1 : imageJson.getInt("height")));
         }
         else embed.setImage(null);
-<<<<<<< HEAD
-        
+
         if (messageEmbed.containsKey("footer"))
-=======
-
-        if (messageEmbed.has("footer"))
->>>>>>> 0539d4de
         {
             DataObject footerJson = messageEmbed.getObject("footer");
             embed.setFooter(new Footer(
@@ -1024,13 +1015,8 @@
                     footerJson.isNull("proxy_icon_url") ? null : footerJson.getString("proxy_icon_url")));
         }
         else embed.setFooter(null);
-<<<<<<< HEAD
-        
+
         if (messageEmbed.containsKey("fields"))
-=======
-
-        if (messageEmbed.has("fields"))
->>>>>>> 0539d4de
         {
             DataArray fieldsJson = messageEmbed.getArray("fields");
             List<Field> fields = new LinkedList<>();
@@ -1046,13 +1032,8 @@
             embed.setFields(fields);
         }
         else embed.setFields(Collections.emptyList());
-<<<<<<< HEAD
-        
+
         if (messageEmbed.containsKey("video"))
-=======
-
-        if (messageEmbed.has("video"))
->>>>>>> 0539d4de
         {
             DataObject videoJson = messageEmbed.getObject("video");
             embed.setVideoInfo(new MessageEmbed.VideoInfo(
