/*
 * Copyright 2015-2019 Austin Keener, Michael Ritter, Florian Spieß, and the JDA contributors
 *
 * Licensed under the Apache License, Version 2.0 (the "License");
 * you may not use this file except in compliance with the License.
 * You may obtain a copy of the License at
 *
 *    http://www.apache.org/licenses/LICENSE-2.0
 *
 * Unless required by applicable law or agreed to in writing, software
 * distributed under the License is distributed on an "AS IS" BASIS,
 * WITHOUT WARRANTIES OR CONDITIONS OF ANY KIND, either express or implied.
 * See the License for the specific language governing permissions and
 * limitations under the License.
 */

package net.dv8tion.jda.internal.entities;

import gnu.trove.map.TLongObjectMap;
import gnu.trove.set.TLongSet;
import gnu.trove.set.hash.TLongHashSet;
import net.dv8tion.jda.api.AccountType;
import net.dv8tion.jda.api.JDA;
import net.dv8tion.jda.api.OnlineStatus;
import net.dv8tion.jda.api.audit.ActionType;
import net.dv8tion.jda.api.audit.AuditLogChange;
import net.dv8tion.jda.api.audit.AuditLogEntry;
import net.dv8tion.jda.api.entities.*;
import net.dv8tion.jda.api.entities.Guild.VerificationLevel;
import net.dv8tion.jda.api.entities.MessageEmbed.*;
import net.dv8tion.jda.api.utils.cache.CacheFlag;
import net.dv8tion.jda.api.utils.json.DataArray;
import net.dv8tion.jda.api.utils.json.DataObject;
import net.dv8tion.jda.internal.JDAImpl;
import net.dv8tion.jda.internal.handle.EventCache;
import net.dv8tion.jda.internal.utils.JDALogger;
import net.dv8tion.jda.internal.utils.UnlockHook;
import net.dv8tion.jda.internal.utils.cache.MemberCacheViewImpl;
import net.dv8tion.jda.internal.utils.cache.SnowflakeCacheViewImpl;
import net.dv8tion.jda.internal.utils.cache.UpstreamReference;
import org.apache.commons.collections4.CollectionUtils;
import org.apache.commons.collections4.map.CaseInsensitiveMap;
import org.slf4j.Logger;

import java.time.Instant;
import java.time.OffsetDateTime;
import java.time.format.DateTimeFormatter;
import java.time.temporal.TemporalAccessor;
import java.util.*;
import java.util.function.Function;
import java.util.function.UnaryOperator;
import java.util.stream.Collectors;
import java.util.stream.StreamSupport;

public class EntityBuilder
{
    public static final Logger LOG = JDALogger.getLog(EntityBuilder.class);
    public static final String MISSING_CHANNEL = "MISSING_CHANNEL";
    public static final String MISSING_USER = "MISSING_USER";
    public static final String UNKNOWN_MESSAGE_TYPE = "UNKNOWN_MESSAGE_TYPE";
    private static final Set<String> richGameFields;
    static
    {
        Set<String> tmp = new HashSet<>();
        tmp.add("application_id");
        tmp.add("assets");
        tmp.add("details");
        tmp.add("flags");
        tmp.add("party");
        tmp.add("session_id");
        tmp.add("state");
        tmp.add("sync_id");
        richGameFields = Collections.unmodifiableSet(tmp);
    }

    protected final UpstreamReference<JDAImpl> api;

    public EntityBuilder(JDA api)
    {
        this.api = new UpstreamReference<>((JDAImpl) api);
    }

    public JDAImpl getJDA()
    {
        return api.get();
    }

    public SelfUser createSelfUser(DataObject self)
    {
        SelfUserImpl selfUser = ((SelfUserImpl) getJDA().getSelfUser());
        if (selfUser == null)
        {
            final long id = self.getLong("id");
            selfUser = new SelfUserImpl(id, getJDA());
            getJDA().setSelfUser(selfUser);
        }

        SnowflakeCacheViewImpl<User> userView = getJDA().getUsersView();
        try (UnlockHook hook = userView.writeLock())
        {
            if (userView.getElementById(selfUser.getIdLong()) == null)
                userView.getMap().put(selfUser.getIdLong(), selfUser);
        }

        selfUser.setVerified(self.getBoolean("verified"))
                .setMfaEnabled(self.getBoolean("mfa_enabled"))
                .setName(self.getString("username"))
                .setDiscriminator(self.getString("discriminator"))
                .setAvatarId(self.getString("avatar", null))
                .setBot(self.getBoolean("bot"));

        if (this.getJDA().getAccountType() == AccountType.CLIENT)
        {
            selfUser
                .setEmail(self.getString("email", null))
                .setMobile(self.getBoolean("mobile"))
                .setNitro(self.getBoolean("premium"))
                .setPhoneNumber(self.getString("phone", null));
        }

        return selfUser;
    }

    public static Activity createAcitvity(String name, String url, Activity.ActivityType type)
    {
        return new ActivityImpl(name, url, type);
    }

    private void createGuildEmotePass(GuildImpl guildObj, DataArray array)
    {
        if (!getJDA().isCacheFlagSet(CacheFlag.EMOTE))
            return;
        SnowflakeCacheViewImpl<Emote> emoteView = guildObj.getEmotesView();
        try (UnlockHook hook = emoteView.writeLock())
        {
            TLongObjectMap<Emote> emoteMap = emoteView.getMap();
            for (int i = 0; i < array.length(); i++)
            {
                DataObject object = array.getObject(i);
                if (object.isNull("id"))
                {
                    LOG.error("Received GUILD_CREATE with an emoji with a null ID. JSON: {}", object);
                    continue;
                }
                final long emoteId = object.getLong("id");
                emoteMap.put(emoteId, createEmote(guildObj, object, false));
            }
        }
    }

    public GuildImpl createGuild(long guildId, DataObject guildJson, TLongObjectMap<DataObject> members)
    {
        final GuildImpl guildObj = new GuildImpl(getJDA(), guildId);
        final String name = guildJson.getString("name", "");
        final String iconId = guildJson.getString("icon", null);
        final String splashId = guildJson.getString("splash", null);
        final String region = guildJson.getString("region", null);
        final DataArray roleArray = guildJson.getArray("roles");
        final DataArray channelArray = guildJson.getArray("channels");
        final DataArray emotesArray = guildJson.getArray("emojis");
        final DataArray voiceStateArray = guildJson.getArray("voice_states");
        final Optional<DataArray> featuresArray = guildJson.optArray("features");
        final Optional<DataArray> presencesArray = guildJson.optArray("presences");
        final long ownerId = guildJson.getUnsignedLong("owner_id", 0L);
        final long afkChannelId = guildJson.getUnsignedLong("afk_channel_id", 0L);
        final long systemChannelId = guildJson.getUnsignedLong("system_channel_id", 0L);
        final int mfaLevel = guildJson.getInt("mfa_level", 0);
        final int afkTimeout = guildJson.getInt("afk_timeout", 0);
        final int verificationLevel = guildJson.getInt("verification_level", 0);
        final int notificationLevel = guildJson.getInt("default_message_notifications", 0);
        final int explicitContentLevel = guildJson.getInt("explicit_content_filter", 0);

        guildObj.setAvailable(true)
                .setName(name)
                .setIconId(iconId)
                .setSplashId(splashId)
                .setRegion(region)
                .setOwnerId(ownerId)
                .setAfkTimeout(Guild.Timeout.fromKey(afkTimeout))
                .setVerificationLevel(VerificationLevel.fromKey(verificationLevel))
                .setDefaultNotificationLevel(Guild.NotificationLevel.fromKey(notificationLevel))
                .setExplicitContentLevel(Guild.ExplicitContentLevel.fromKey(explicitContentLevel))
                .setRequiredMFALevel(Guild.MFALevel.fromKey(mfaLevel));

        guildObj.setFeatures(featuresArray.map(it ->
            StreamSupport.stream(it.spliterator(), false)
                         .map(String::valueOf)
                         .collect(Collectors.toSet())
        ).orElse(Collections.emptySet()));

        SnowflakeCacheViewImpl<Role> roleView = guildObj.getRolesView();
        try (UnlockHook hook = roleView.writeLock())
        {
            TLongObjectMap<Role> map = roleView.getMap();
            for (int i = 0; i < roleArray.length(); i++)
            {
                DataObject obj = roleArray.getObject(i);
                Role role = createRole(guildObj, obj, guildId);
                map.put(role.getIdLong(), role);
                if (role.getIdLong() == guildObj.getIdLong())
                    guildObj.setPublicRole(role);
            }
        }

        for (DataObject memberJson : members.valueCollection())
            createMember(guildObj, memberJson);

        if (guildObj.getOwner() == null)
            LOG.warn("Finished setup for guild with a null owner. GuildId: {} OwnerId: {}", guildId, guildJson.opt("owner_id").orElse(null));

        for (int i = 0; i < channelArray.length(); i++)
        {
            DataObject channelJson = channelArray.getObject(i);
            createGuildChannel(guildObj, channelJson);
        }

        createGuildEmotePass(guildObj, emotesArray);
        createGuildVoiceStatePass(guildObj, voiceStateArray);

        guildObj.setAfkChannel(guildObj.getVoiceChannelById(afkChannelId))
                .setSystemChannel(guildObj.getTextChannelById(systemChannelId));

        presencesArray.ifPresent((arr) -> {
            for (int i = 0; i < arr.length(); i++)
            {
                DataObject presence = arr.getObject(i);
                final long userId = presence.getObject("user").getLong("id");
                MemberImpl member = (MemberImpl) guildObj.getMembersView().get(userId);

                if (member == null)
                    LOG.debug("Received a ghost presence in GuildFirstPass! UserId: {} Guild: {}", userId, guildObj);
                else
                    createPresence(member, presence);
            }
        });

        SnowflakeCacheViewImpl<Guild> guildView = getJDA().getGuildsView();
        try (UnlockHook hook = guildView.writeLock())
        {
            guildView.getMap().put(guildId, guildObj);
        }
        return guildObj;
    }

    private void createGuildChannel(GuildImpl guildObj, DataObject channelData)
    {
        final ChannelType channelType = ChannelType.fromId(channelData.getInt("type"));
        switch (channelType)
        {
        case TEXT:
            createTextChannel(guildObj, channelData, guildObj.getIdLong());
            break;
        case VOICE:
            createVoiceChannel(guildObj, channelData, guildObj.getIdLong());
            break;
        case CATEGORY:
            createCategory(guildObj, channelData, guildObj.getIdLong());
            break;
        default:
            LOG.debug("Cannot create channel for type " + channelData.getInt("type"));
        }
    }

    public void createGuildVoiceStatePass(GuildImpl guildObj, DataArray voiceStates)
    {
        for (int i = 0; i < voiceStates.length(); i++)
        {
            DataObject voiceStateJson = voiceStates.getObject(i);
            final long userId = voiceStateJson.getLong("user_id");
            Member member = guildObj.getMembersView().get(userId);
            if (member == null)
            {
                LOG.error("Received a VoiceState for a unknown Member! GuildId: "
                        + guildObj.getId() + " MemberId: " + voiceStateJson.getString("user_id"));
                continue;
            }

            GuildVoiceStateImpl voiceState = (GuildVoiceStateImpl) member.getVoiceState();
            if (voiceState == null)
                continue;
            final long channelId = voiceStateJson.getLong("channel_id");
            VoiceChannelImpl voiceChannel =
                    (VoiceChannelImpl) guildObj.getVoiceChannelsView().get(channelId);
            if (voiceChannel != null)
                voiceChannel.getConnectedMembersMap().put(member.getUser().getIdLong(), member);
            else
                LOG.error("Received a GuildVoiceState with a channel ID for a non-existent channel! ChannelId: {} GuildId: {} UserId: {}",
                    channelId, guildObj.getId(), userId);

            // VoiceState is considered volatile so we don't expect anything to actually exist
            voiceState.setSelfMuted(voiceStateJson.getBoolean("self_mute"))
                      .setSelfDeafened(voiceStateJson.getBoolean("self_deaf"))
                      .setGuildMuted(voiceStateJson.getBoolean("mute"))
                      .setGuildDeafened(voiceStateJson.getBoolean("deaf"))
                      .setSuppressed(voiceStateJson.getBoolean("suppress"))
                      .setSessionId(voiceStateJson.getString("session_id", ""))
                      .setConnectedChannel(voiceChannel);
        }
    }

    public UserImpl createFakeUser(DataObject user, boolean modifyCache) { return createUser(user, true, modifyCache); }
    public UserImpl createUser(DataObject user)     { return createUser(user, false, true); }
    private UserImpl createUser(DataObject user, boolean fake, boolean modifyCache)
    {
        final long id = user.getLong("id");
        UserImpl userObj;

        SnowflakeCacheViewImpl<User> userView = getJDA().getUsersView();
        try (UnlockHook hook = userView.writeLock())
        {
            userObj = (UserImpl) userView.getElementById(id);
            if (userObj == null)
            {
                userObj = (UserImpl) getJDA().getFakeUserMap().get(id);
                if (userObj != null)
                {
                    if (!fake && modifyCache)
                    {
                        getJDA().getFakeUserMap().remove(id);
                        userObj.setFake(false);
                        userView.getMap().put(userObj.getIdLong(), userObj);
                        if (userObj.hasPrivateChannel())
                        {
                            PrivateChannelImpl priv = (PrivateChannelImpl) userObj.getPrivateChannel();
                            priv.setFake(false);
                            getJDA().getFakePrivateChannelMap().remove(priv.getIdLong());
                            SnowflakeCacheViewImpl<PrivateChannel> channelView = getJDA().getPrivateChannelsView();
                            try (UnlockHook hook2 = channelView.writeLock())
                            {
                                channelView.getMap().put(priv.getIdLong(), priv);
                            }
                        }
                    }
                }
                else
                {
                    userObj = new UserImpl(id, getJDA()).setFake(fake);
                    if (modifyCache)
                    {
                        if (fake)
                            getJDA().getFakeUserMap().put(id, userObj);
                        else
                            userView.getMap().put(id, userObj);
                    }
                }
            }
        }

        userObj
            .setName(user.getString("username"))
            .setDiscriminator(user.get("discriminator").toString())
            .setAvatarId(user.getString("avatar", null))
            .setBot(user.getBoolean("bot"));
        if (!fake && modifyCache)
            getJDA().getEventCache().playbackCache(EventCache.Type.USER, id);
        return userObj;
    }

    public Member createMember(GuildImpl guild, DataObject memberJson)
    {
        boolean playbackCache = false;
        User user = createUser(memberJson.getObject("user"));
        MemberImpl member = (MemberImpl) guild.getMember(user);
        if (member == null)
        {
            MemberCacheViewImpl memberView = guild.getMembersView();
            try (UnlockHook hook = memberView.writeLock())
            {
                member = new MemberImpl(guild, user);
                playbackCache = memberView.getMap().put(user.getIdLong(), member) == null;
            }
            if (guild.getOwnerIdLong() == user.getIdLong())
            {
                LOG.trace("Found owner of guild with id {}", guild.getId());
                guild.setOwner(member);
            }
        }

        GuildVoiceStateImpl state = (GuildVoiceStateImpl) member.getVoiceState();
        if (state != null)
        {
            state.setGuildMuted(memberJson.getBoolean("mute"))
                 .setGuildDeafened(memberJson.getBoolean("deaf"));
        }

        TemporalAccessor joinedAt = DateTimeFormatter.ISO_OFFSET_DATE_TIME.parse(memberJson.getString("joined_at"));
        member.setJoinDate(Instant.from(joinedAt).toEpochMilli())
              .setNickname(memberJson.getString("nick", null));

        DataArray rolesJson = memberJson.getArray("roles");
        for (int k = 0; k < rolesJson.length(); k++)
        {
            final long roleId = rolesJson.getLong(k);
            Role r = guild.getRolesView().get(roleId);
            if (r == null)
            {
                LOG.debug("Received a Member with an unknown Role. MemberId: {} GuildId: {} roleId: {}",
                    member.getUser().getId(), guild.getId(), roleId);
            }
            else
            {
                member.getRoleSet().add(r);
            }
        }

        if (playbackCache)
        {
            long hashId = guild.getIdLong() ^ user.getIdLong();
            getJDA().getEventCache().playbackCache(EventCache.Type.MEMBER, hashId);
        }
        return member;
    }

    public void createPresence(MemberImpl member, DataObject presenceJson)
    {
        if (member == null)
            throw new NullPointerException("Provided member was null!");
        boolean cacheGame = getJDA().isCacheFlagSet(CacheFlag.PRESENCE);
        boolean cacheStatus = getJDA().isCacheFlagSet(CacheFlag.CLIENT_STATUS);

        DataArray activityArray = !cacheGame || presenceJson.isNull("activities") ? null : presenceJson.getArray("activities");
        DataObject clientStatusJson = !cacheStatus || presenceJson.isNull("client_status") ? null : presenceJson.getObject("client_status");
        OnlineStatus onlineStatus = OnlineStatus.fromKey(presenceJson.getString("status"));
        List<Activity> activities = new ArrayList<>();
        boolean parsedActivity = false;

        if (cacheGame && activityArray != null)
        {
            for (int i = 0; i < activityArray.length(); i++)
            {
                try
                {
                    activities.add(createAcitvity(activityArray.getObject(i)));
                    parsedActivity = true;
                }
                catch (Exception ex)
                {
                    String userId;
                    userId = member.getUser().getId();
                    if (LOG.isDebugEnabled())
                        LOG.warn("Encountered exception trying to parse a presence! UserId: {} JSON: {}", userId, activityArray, ex);
                    else
                        LOG.warn("Encountered exception trying to parse a presence! UserId: {} Message: {} Enable debug for details", userId, ex.getMessage());
                }
            }
        }
        if (cacheGame && parsedActivity)
            member.setActivities(activities);
        member.setOnlineStatus(onlineStatus);
        if (clientStatusJson != null)
        {
            for (String key : clientStatusJson.keys())
            {
                ClientType type = ClientType.fromKey(key);
                OnlineStatus status = OnlineStatus.fromKey(clientStatusJson.getString(key));
                member.setOnlineStatus(type, status);
            }
        }
    }

    public static Activity createAcitvity(DataObject gameJson)
    {
        String name = String.valueOf(gameJson.get("name"));
        String url = gameJson.isNull("url") ? null : String.valueOf(gameJson.get("url"));
        Activity.ActivityType type;
        try
        {
            type = gameJson.isNull("type")
                ? Activity.ActivityType.DEFAULT
                : Activity.ActivityType.fromKey(Integer.parseInt(gameJson.get("type").toString()));
        }
        catch (NumberFormatException e)
        {
            type = Activity.ActivityType.DEFAULT;
        }

        RichPresence.Timestamps timestamps = null;
        if (!gameJson.isNull("timestamps"))
        {
            DataObject obj = gameJson.getObject("timestamps");
            long start, end;
            start = obj.getLong("start", 0L);
            end = obj.getLong("end", 0L);
            timestamps = new RichPresence.Timestamps(start, end);
        }

        if (!CollectionUtils.containsAny(gameJson.keys(), richGameFields))
            return new ActivityImpl(name, url, type, timestamps);

        // data for spotify
        long id = gameJson.getLong("application_id", 0L);
        String sessionId = gameJson.getString("session_id", null);
        String syncId = gameJson.getString("sync_id", null);
        int flags = gameJson.getInt("flags", 0);
        String details = gameJson.isNull("details") ? null : String.valueOf(gameJson.get("details"));
        String state = gameJson.isNull("state") ? null : String.valueOf(gameJson.get("state"));

        RichPresence.Party party = null;
        if (!gameJson.isNull("party"))
        {
            DataObject obj = gameJson.getObject("party");
            String partyId = obj.isNull("id") ? null : obj.getString("id");
            DataArray sizeArr = obj.isNull("size") ? null : obj.getArray("size");
            long size = 0, max = 0;
            if (sizeArr != null && sizeArr.length() > 0)
            {
                size = sizeArr.getLong(0);
                max = sizeArr.length() < 2 ? 0 : sizeArr.getLong(1);
            }
            party = new RichPresence.Party(partyId, size, max);
        }

        String smallImageKey = null, smallImageText = null;
        String largeImageKey = null, largeImageText = null;
        if (!gameJson.isNull("assets"))
        {
            DataObject assets = gameJson.getObject("assets");
            if (!assets.isNull("small_image"))
            {
                smallImageKey = String.valueOf(assets.get("small_image"));
                smallImageText = assets.isNull("small_text") ? null : String.valueOf(assets.get("small_text"));
            }
            if (!assets.isNull("large_image"))
            {
                largeImageKey = String.valueOf(assets.get("large_image"));
                largeImageText = assets.isNull("large_text") ? null : String.valueOf(assets.get("large_text"));
            }
        }

        return new RichPresenceImpl(type, name, url,
            id, party, details, state, timestamps, syncId, sessionId, flags,
            largeImageKey, largeImageText, smallImageKey, smallImageText);
    }

    public EmoteImpl createEmote(GuildImpl guildObj, DataObject json, boolean fake)
    {
        DataArray emoteRoles = json.optArray("roles").orElseGet(DataArray::empty);
        final long emoteId = json.getLong("id");
        final User user = json.isNull("user") ? null : createFakeUser(json.getObject("user"), false);
        EmoteImpl emoteObj = (EmoteImpl) guildObj.getEmoteById(emoteId);
        if (emoteObj == null)
            emoteObj = new EmoteImpl(emoteId, guildObj, fake);
        Set<Role> roleSet = emoteObj.getRoleSet();

        roleSet.clear();
        for (int j = 0; j < emoteRoles.length(); j++)
        {
            Role role = guildObj.getRoleById(emoteRoles.getString(j));
            if (role != null)
                roleSet.add(role);
        }
        if (user != null)
            emoteObj.setUser(user);
        return emoteObj
                .setName(json.getString("name", ""))
                .setAnimated(json.getBoolean("animated"))
                .setManaged(json.getBoolean("managed"));
    }

    public Category createCategory(DataObject json, long guildId)
    {
        return createCategory(null, json, guildId);
    }

    public Category createCategory(GuildImpl guild, DataObject json, long guildId)
    {
        boolean playbackCache = false;
        final long id = json.getLong("id");
        CategoryImpl channel = (CategoryImpl) getJDA().getCategoriesView().get(id);
        if (channel == null)
        {
            if (guild == null)
                guild = (GuildImpl) getJDA().getGuildsView().get(guildId);
            SnowflakeCacheViewImpl<Category>
                    guildCategoryView = guild.getCategoriesView(),
                    categoryView = getJDA().getCategoriesView();
            try (
                UnlockHook glock = guildCategoryView.writeLock();
                UnlockHook jlock = categoryView.writeLock())
            {
                channel = new CategoryImpl(id, guild);
                guildCategoryView.getMap().put(id, channel);
                playbackCache = categoryView.getMap().put(id, channel) == null;
            }
        }

        if (!json.isNull("permission_overwrites"))
        {
            DataArray overrides = json.getArray("permission_overwrites");
            createOverridesPass(channel, overrides);
        }

        channel
            .setName(json.getString("name"))
            .setPosition(json.getInt("position"));
        if (playbackCache)
            getJDA().getEventCache().playbackCache(EventCache.Type.CHANNEL, id);
        return channel;
    }

    public TextChannel createTextChannel(DataObject json, long guildId)
    {
        return createTextChannel(null, json, guildId);

    }

    public TextChannel createTextChannel(GuildImpl guildObj, DataObject json, long guildId)
    {
        boolean playbackCache = false;
        final long id = json.getLong("id");
        TextChannelImpl channel = (TextChannelImpl) getJDA().getTextChannelsView().get(id);
        if (channel == null)
        {
            if (guildObj == null)
                guildObj = (GuildImpl) getJDA().getGuildsView().get(guildId);
            SnowflakeCacheViewImpl<TextChannel>
                    guildTextView = guildObj.getTextChannelsView(),
                    textView = getJDA().getTextChannelsView();
            try (
                UnlockHook glock = guildTextView.writeLock();
                UnlockHook jlock = textView.writeLock())
            {
                channel = new TextChannelImpl(id, guildObj);
                guildTextView.getMap().put(id, channel);
                playbackCache = textView.getMap().put(id, channel) == null;
            }
        }

        if (!json.isNull("permission_overwrites"))
        {
            DataArray overrides = json.getArray("permission_overwrites");
            createOverridesPass(channel, overrides);
        }

        channel
            .setParent(json.getLong("parent_id", 0))
            .setLastMessageId(json.getLong("last_message_id", 0))
            .setName(json.getString("name"))
            .setTopic(json.getString("topic", null))
            .setPosition(json.getInt("position"))
            .setNSFW(json.getBoolean("nsfw"))
            .setSlowmode(json.getInt("rate_limit_per_user", 0));
        if (playbackCache)
            getJDA().getEventCache().playbackCache(EventCache.Type.CHANNEL, id);
        return channel;
    }

    public VoiceChannel createVoiceChannel(DataObject json, long guildId)
    {
        return createVoiceChannel(null, json, guildId);
    }

    public VoiceChannel createVoiceChannel(GuildImpl guild, DataObject json, long guildId)
    {
        boolean playbackCache = false;
        final long id = json.getLong("id");
        VoiceChannelImpl channel = ((VoiceChannelImpl) getJDA().getVoiceChannelsView().get(id));
        if (channel == null)
        {
            if (guild == null)
                guild = (GuildImpl) getJDA().getGuildsView().get(guildId);
            SnowflakeCacheViewImpl<VoiceChannel>
                    guildVoiceView = guild.getVoiceChannelsView(),
                    voiceView = getJDA().getVoiceChannelsView();
            try (
                UnlockHook vlock = guildVoiceView.writeLock();
                UnlockHook jlock = voiceView.writeLock())
            {
                channel = new VoiceChannelImpl(id, guild);
                guildVoiceView.getMap().put(id, channel);
                playbackCache = voiceView.getMap().put(id, channel) == null;
            }
        }

        if (!json.isNull("permission_overwrites"))
        {
            DataArray overrides = json.getArray("permission_overwrites");
            createOverridesPass(channel, overrides);
        }

        channel
            .setParent(json.getLong("parent_id", 0))
            .setName(json.getString("name"))
            .setPosition(json.getInt("position"))
            .setUserLimit(json.getInt("user_limit"))
            .setBitrate(json.getInt("bitrate"));
        if (playbackCache)
            getJDA().getEventCache().playbackCache(EventCache.Type.CHANNEL, id);
        return channel;
    }

    public PrivateChannel createPrivateChannel(DataObject privatechat)
    {
        DataObject recipient = privatechat.hasKey("recipients") ?
            privatechat.getArray("recipients").getObject(0) :
            privatechat.getObject("recipient");
        final long userId = recipient.getLong("id");
        UserImpl user = (UserImpl) getJDA().getUsersView().get(userId);
        if (user == null)
        {   //The getJDA() can give us private channels connected to Users that we can no longer communicate with.
            // As such, make a fake user and fake private channel.
            user = createFakeUser(recipient, true);
        }

        final long channelId = privatechat.getLong("id");
        PrivateChannelImpl priv = new PrivateChannelImpl(channelId, user)
                .setLastMessageId(privatechat.getLong("last_message_id", 0));
        user.setPrivateChannel(priv);

        if (user.isFake())
        {
            priv.setFake(true);
            getJDA().getFakePrivateChannelMap().put(channelId, priv);
        }
        else
        {
            SnowflakeCacheViewImpl<PrivateChannel> privateView = getJDA().getPrivateChannelsView();
            try (UnlockHook hook = privateView.writeLock())
            {
                privateView.getMap().put(channelId, priv);
            }
            getJDA().getEventCache().playbackCache(EventCache.Type.CHANNEL, channelId);
        }
        return priv;
    }

    public void createOverridesPass(AbstractChannelImpl<?,?> channel, DataArray overrides)
    {
        for (int i = 0; i < overrides.length(); i++)
        {
            try
            {
                createPermissionOverride(overrides.getObject(i), channel);
            }
            catch (NoSuchElementException e)
            {
                //Caused by Discord not properly clearing PermissionOverrides when a Member leaves a Guild.
                LOG.debug("{}. Ignoring PermissionOverride.", e.getMessage());
            }
            catch (IllegalArgumentException e)
            {
                //Missing handling for a type
                LOG.warn("{}. Ignoring PermissionOverride.", e.getMessage());
            }
        }
    }

    public Role createRole(GuildImpl guild, DataObject roleJson, long guildId)
    {
        boolean playbackCache = false;
        final long id = roleJson.getLong("id");
        if (guild == null)
            guild = (GuildImpl) getJDA().getGuildsView().get(guildId);
        RoleImpl role = (RoleImpl) guild.getRolesView().get(id);
        if (role == null)
        {
            SnowflakeCacheViewImpl<Role> roleView = guild.getRolesView();
            try (UnlockHook hook = roleView.writeLock())
            {
                role = new RoleImpl(id, guild);
                playbackCache = roleView.getMap().put(id, role) == null;
            }
        }
        final int color = roleJson.getInt("color");
        role.setName(roleJson.getString("name"))
            .setRawPosition(roleJson.getInt("position"))
            .setRawPermissions(roleJson.getLong("permissions"))
            .setManaged(roleJson.getBoolean("managed"))
            .setHoisted(roleJson.getBoolean("hoist"))
            .setColor(color == 0 ? Role.DEFAULT_COLOR_RAW : color)
            .setMentionable(roleJson.getBoolean("mentionable"));
        if (playbackCache)
            getJDA().getEventCache().playbackCache(EventCache.Type.ROLE, id);
        return role;
    }

    public Message createMessage(DataObject jsonObject) { return createMessage(jsonObject, false); }
    public Message createMessage(DataObject jsonObject, boolean exceptionOnMissingUser)
    {
        final long channelId = jsonObject.getLong("channel_id");

        MessageChannel chan = getJDA().getTextChannelById(channelId);
        if (chan == null)
            chan = getJDA().getPrivateChannelById(channelId);
        if (chan == null)
            chan = getJDA().getFakePrivateChannelMap().get(channelId);
        if (chan == null)
            throw new IllegalArgumentException(MISSING_CHANNEL);

        return createMessage(jsonObject, chan, exceptionOnMissingUser);
    }
    public Message createMessage(DataObject jsonObject, MessageChannel chan, boolean exceptionOnMissingUser)
    {
        final long id = jsonObject.getLong("id");
        String content = jsonObject.getString("content", "");

        DataObject author = jsonObject.getObject("author");
        final long authorId = author.getLong("id");
        final boolean fromWebhook = jsonObject.hasKey("webhook_id");
        final boolean pinned = jsonObject.getBoolean("pinned");
        final boolean tts = jsonObject.getBoolean("tts");
        final boolean mentionsEveryone = jsonObject.getBoolean("mention_everyone");
        final OffsetDateTime editTime = jsonObject.isNull("edited_timestamp") ? null : OffsetDateTime.parse(jsonObject.getString("edited_timestamp"));
        final String nonce = jsonObject.isNull("nonce") ? null : jsonObject.get("nonce").toString();

        final List<Message.Attachment> attachments = map(jsonObject, "attachments", this::createMessageAttachment);
        final List<MessageEmbed>       embeds      = map(jsonObject, "embeds",      this::createMessageEmbed);
        final List<MessageReaction>    reactions   = map(jsonObject, "reactions",   (obj) -> createMessageReaction(chan, id, obj));

        MessageActivity activity = null;

        if (!jsonObject.isNull("activity"))
            activity = createMessageActivity(jsonObject);

        User user;
        switch (chan.getType())
        {
            case PRIVATE:
                if (authorId == getJDA().getSelfUser().getIdLong())
                    user = getJDA().getSelfUser();
                else
                    user = ((PrivateChannel) chan).getUser();
                break;
            case GROUP:
                throw new IllegalStateException("Cannot build a message for a group channel, how did this even get here?");
            case TEXT:
                Guild guild = ((TextChannel) chan).getGuild();
                Member member = guild.getMemberById(authorId);
                user = member != null ? member.getUser() : null;
                if (user == null)
                {
                    if (fromWebhook || !exceptionOnMissingUser)
                        user = createFakeUser(author, false);
                    else
                        throw new IllegalArgumentException(MISSING_USER); // Specifically for MESSAGE_CREATE
                }
                break;
            default: throw new IllegalArgumentException("Invalid Channel for creating a Message [" + chan.getType() + ']');
        }

        TLongSet mentionedRoles = new TLongHashSet();
        TLongSet mentionedUsers = new TLongHashSet(map(jsonObject, "mentions", (o) -> o.getLong("id")));
        Optional<DataArray> roleMentionArr = jsonObject.optArray("mention_roles");
        roleMentionArr.ifPresent((arr) ->
        {
            for (int i = 0; i < arr.length(); i++)
                mentionedRoles.add(arr.getLong(i));
        });

        MessageType type = MessageType.fromId(jsonObject.getInt("type"));
        switch (type)
        {
            case DEFAULT:
                return new ReceivedMessage(id, chan, type, fromWebhook,
                    mentionsEveryone, mentionedUsers, mentionedRoles, tts, pinned,
                    content, nonce, user, activity, editTime, reactions, attachments, embeds);
            case UNKNOWN:
                throw new IllegalArgumentException(UNKNOWN_MESSAGE_TYPE);
            default:
                return new SystemMessage(id, chan, type, fromWebhook,
                    mentionsEveryone, mentionedUsers, mentionedRoles, tts, pinned,
                    content, nonce, user, activity, editTime, reactions, attachments, embeds);
        }

    }

    private static MessageActivity createMessageActivity(DataObject jsonObject)
    {
        DataObject activityData = jsonObject.getObject("activity");
        final MessageActivity.ActivityType activityType = MessageActivity.ActivityType.fromId(activityData.getInt("type"));
        final String partyId = activityData.getString("party_id", null);
        MessageActivity.Application application = null;

        if (!jsonObject.isNull("application"))
        {
            DataObject applicationData = jsonObject.getObject("application");

            final String name = applicationData.getString("name");
            final String description = applicationData.getString("description", "");
            final String iconId = applicationData.getString("icon", null);
            final String coverId = applicationData.getString("cover_image", null);
            final long applicationId = applicationData.getLong("id");

            application = new MessageActivity.Application(name, description, iconId, coverId, applicationId);
        }
        if (activityType == MessageActivity.ActivityType.UNKNOWN)
        {
            LOG.debug("Received an unknown ActivityType, Activity: {}", activityData);
        }

        return new MessageActivity(activityType, partyId, application);
    }

    public MessageReaction createMessageReaction(MessageChannel chan, long id, DataObject obj)
    {
        DataObject emoji = obj.getObject("emoji");
        final Long emojiID = emoji.isNull("id") ? null : emoji.getLong("id");
        final String name = emoji.getString("name", null);
        final boolean animated = emoji.getBoolean("animated");
        final int count = obj.getInt("count", -1);
        final boolean me = obj.getBoolean("me");

        final MessageReaction.ReactionEmote reactionEmote;
        if (emojiID != null)
        {
            Emote emote = getJDA().getEmoteById(emojiID);
            // creates fake emoji because no guild has this emoji id
            if (emote == null)
                emote = new EmoteImpl(emojiID, getJDA()).setAnimated(animated).setName(name);
            reactionEmote = MessageReaction.ReactionEmote.fromCustom(emote);
        }
        else
        {
            reactionEmote = MessageReaction.ReactionEmote.fromUnicode(name, getJDA());
        }

        return new MessageReaction(chan, reactionEmote, id, me, count);
    }

    public Message.Attachment createMessageAttachment(DataObject jsonObject)
    {
        final int width = jsonObject.getInt("width", -1);
        final int height = jsonObject.getInt("height", -1);
        final int size = jsonObject.getInt("size");
        final String url = jsonObject.getString("url");
        final String proxyUrl = jsonObject.getString("proxy_url");
        final String filename = jsonObject.getString("filename");
        final long id = jsonObject.getLong("id");
        return new Message.Attachment(id, url, proxyUrl, filename, size, height, width, getJDA());
    }

    public MessageEmbed createMessageEmbed(DataObject content)
    {
        if (content.isNull("type"))
            throw new IllegalStateException("Encountered embed object with missing/null type field for Json: " + content);
        EmbedType type = EmbedType.fromKey(content.getString("type"));
        final String url = content.getString("url", null);
        final String title = content.getString("title", null);
        final String description = content.getString("description", null);
        final OffsetDateTime timestamp = content.isNull("timestamp") ? null : OffsetDateTime.parse(content.getString("timestamp"));
        final int color = content.isNull("color") ? Role.DEFAULT_COLOR_RAW : content.getInt("color");

        final Thumbnail thumbnail;
        if (content.isNull("thumbnail"))
        {
            thumbnail = null;
        }
        else
        {
            DataObject obj = content.getObject("thumbnail");
            thumbnail = new Thumbnail(obj.getString("url", null),
                                      obj.getString("proxy_url", null),
                                      obj.getInt("width", -1),
                                      obj.getInt("height", -1));
        }

        final Provider provider;
        if (content.isNull("provider"))
        {
            provider = null;
        }
        else
        {
            DataObject obj = content.getObject("provider");
            provider = new Provider(obj.getString("name", null),
                                    obj.getString("url", null));
        }

        final AuthorInfo author;
        if (content.isNull("author"))
        {
            author = null;
        }
        else
        {
            DataObject obj = content.getObject("author");
            author = new AuthorInfo(obj.getString("name", null),
                                    obj.getString("url", null),
                                    obj.getString("icon_url", null),
                                    obj.getString("proxy_icon_url", null));
        }

        final VideoInfo video;
        if (content.isNull("video"))
        {
            video = null;
        }
        else
        {
<<<<<<< HEAD
            DataObject obj = content.getObject("video");
            video = new VideoInfo(obj.getString("url"),
                                  obj.getInt("width", -1),
                                  obj.getInt("height", -1));
=======
            JSONObject obj = content.getJSONObject("video");
            video = new VideoInfo(obj.optString("url", null),
                                  Helpers.optInt(obj, "width", -1),
                                  Helpers.optInt(obj, "height", -1));
>>>>>>> 7a773166
        }

        final Footer footer;
        if (content.isNull("footer"))
        {
            footer = null;
        }
        else
        {
            DataObject obj = content.getObject("footer");
            footer = new Footer(obj.getString("text", null),
                                obj.getString("icon_url", null),
                                obj.getString("proxy_icon_url", null));
        }

        final ImageInfo image;
        if (content.isNull("image"))
        {
            image = null;
        }
        else
        {
            DataObject obj = content.getObject("image");
            image = new ImageInfo(obj.getString("url", null),
                                  obj.getString("proxy_url", null),
                                  obj.getInt("width", -1),
                                  obj.getInt("height", -1));
        }

        final List<Field> fields = map(content, "fields", (obj) ->
            new Field(obj.getString("name", null),
                      obj.getString("value", null),
                      obj.getBoolean("inline"),
                      false)
        );

        return createMessageEmbed(url, title, description, type, timestamp,
                color, thumbnail, provider, author, video, footer, image, fields);
    }

    public static MessageEmbed createMessageEmbed(String url, String title, String description, EmbedType type, OffsetDateTime timestamp,
                                           int color, Thumbnail thumbnail, Provider siteProvider, AuthorInfo author,
                                           VideoInfo videoInfo, Footer footer, ImageInfo image, List<Field> fields)
    {
        return new MessageEmbed(url, title, description, type, timestamp,
            color, thumbnail, siteProvider, author, videoInfo, footer, image, fields);
    }

    public PermissionOverride createPermissionOverride(DataObject override, GuildChannel chan)
    {
        PermissionOverrideImpl permOverride;
        final long id = override.getLong("id");
        long allow = override.getLong("allow");
        long deny = override.getLong("deny");

        //Throwing NoSuchElementException for common issues with overrides that are not cleared properly by discord
        // when a member leaves or a role is deleted
        switch (override.getString("type"))
        {
            case "member":
                Member member = chan.getGuild().getMemberById(id);
                if (member == null)
                    throw new NoSuchElementException("Attempted to create a PermissionOverride for a non-existent user. Guild: " + chan.getGuild() + ", Channel: " + chan + ", JSON: " + override);

                permOverride = (PermissionOverrideImpl) chan.getPermissionOverride(member);
                if (permOverride == null)
                {
                    permOverride = new PermissionOverrideImpl(chan, member.getUser().getIdLong(), member);
                    ((AbstractChannelImpl<?,?>) chan).getOverrideMap().put(member.getUser().getIdLong(), permOverride);
                }
                break;
            case "role":
                Role role = ((GuildImpl) chan.getGuild()).getRolesView().get(id);
                if (role == null)
                    throw new NoSuchElementException("Attempted to create a PermissionOverride for a non-existent role! JSON: " + override);

                permOverride = (PermissionOverrideImpl) chan.getPermissionOverride(role);
                if (permOverride == null)
                {
                    permOverride = new PermissionOverrideImpl(chan, role.getIdLong(), role);
                    ((AbstractChannelImpl<?,?>) chan).getOverrideMap().put(role.getIdLong(), permOverride);
                }
                break;
            default:
                throw new IllegalArgumentException("Provided with an unknown PermissionOverride type! JSON: " + override);
        }
        return permOverride.setAllow(allow).setDeny(deny);
    }

    public WebhookImpl createWebhook(DataObject object)
    {
        final long id = object.getLong("id");
        final long guildId = object.getLong("guild_id");
        final long channelId = object.getLong("channel_id");
        final String token = object.getString("token", null);

        TextChannel channel = getJDA().getTextChannelById(channelId);
        if (channel == null)
            throw new NullPointerException(String.format("Tried to create Webhook for an un-cached TextChannel! WebhookId: %s ChannelId: %s GuildId: %s",
                    id, channelId, guildId));

        Object name = !object.isNull("name") ? object.get("name") : null;
        Object avatar = !object.isNull("avatar") ? object.get("avatar") : null;

        DataObject fakeUser = DataObject.empty()
                    .put("username", name)
                    .put("discriminator", "0000")
                    .put("id", id)
                    .put("avatar", avatar);
        User defaultUser = createFakeUser(fakeUser, false);

        Optional<DataObject> ownerJson = object.optObject("user");
        User owner = null;
        
        if (ownerJson.isPresent())
        {
            DataObject json = ownerJson.get();
            final long userId = json.getLong("id");

            owner = getJDA().getUserById(userId);
            if (owner == null)
            {
                json.put("id", userId);
                owner = createFakeUser(json, false);
            }
        }
        
        return new WebhookImpl(channel, id)
                .setToken(token)
                .setOwner(owner == null ? null : channel.getGuild().getMember(owner))
                .setUser(defaultUser);
    }

    public Invite createInvite(DataObject object)
    {
        final String code = object.getString("code");
        final User inviter = object.hasKey("inviter") ? this.createFakeUser(object.getObject("inviter"), false) : null;

        final DataObject channelObject = object.getObject("channel");
        final ChannelType channelType = ChannelType.fromId(channelObject.getInt("type"));

        final Invite.InviteType type;
        final Invite.Guild guild;
        final Invite.Channel channel;
        final Invite.Group group;

        if (channelType == ChannelType.GROUP)
        {
            type = Invite.InviteType.GROUP;
            guild = null;
            channel = null;

            final String groupName = channelObject.getString("name", "");
            final long groupId = channelObject.getLong("id");
            final String groupIconId = channelObject.getString("icon", null);

            final List<String> usernames;
            if (channelObject.isNull("recipients"))
                usernames = null;
            else
                usernames = map(channelObject, "recipients", (json) -> json.getString("username"));

            group = new InviteImpl.GroupImpl(groupIconId, groupName, groupId, usernames);
        }
        else if (channelType.isGuild())
        {
            type = Invite.InviteType.GUILD;

            final DataObject guildObject = object.getObject("guild");

            final String guildIconId = guildObject.getString("icon", null);
            final long guildId = guildObject.getLong("id");
            final String guildName = guildObject.getString("name");
            final String guildSplashId = guildObject.getString("splash", null);
            final VerificationLevel guildVerificationLevel = VerificationLevel.fromKey(guildObject.getInt("verification_level", -1));
            final int presenceCount = object.getInt("approximate_presence_count", -1);
            final int memberCount = object.getInt("approximate_member_count", -1);

            final Set<String> guildFeatures;
            if (guildObject.isNull("features"))
                guildFeatures = Collections.emptySet();
            else
                guildFeatures = Collections.unmodifiableSet(StreamSupport.stream(guildObject.getArray("features").spliterator(), false).map(String::valueOf).collect(Collectors.toSet()));

            guild = new InviteImpl.GuildImpl(guildId, guildIconId, guildName, guildSplashId, guildVerificationLevel, presenceCount, memberCount, guildFeatures);

            final String channelName = channelObject.getString("name");
            final long channelId = channelObject.getLong("id");

            channel = new InviteImpl.ChannelImpl(channelId, channelName, channelType);
            group = null;
        }
        else
        {
            // Unknown channel type for invites

            type = Invite.InviteType.UNKNOWN;
            guild = null;
            channel = null;
            group = null;
        }

        final int maxAge;
        final int maxUses;
        final boolean temporary;
        final OffsetDateTime timeCreated;
        final int uses;
        final boolean expanded;

        if (object.hasKey("max_uses"))
        {
            expanded = true;
            maxAge = object.getInt("max_age");
            maxUses = object.getInt("max_uses");
            uses = object.getInt("uses");
            temporary = object.getBoolean("temporary");
            timeCreated = OffsetDateTime.parse(object.getString("created_at"));
        }
        else
        {
            expanded = false;
            maxAge = -1;
            maxUses = -1;
            uses = -1;
            temporary = false;
            timeCreated = null;
        }

        return new InviteImpl(getJDA(), code, expanded, inviter,
                              maxAge, maxUses, temporary,
                              timeCreated, uses, channel, guild, group, type);
    }

    public ApplicationInfo createApplicationInfo(DataObject object)
    {
        final String description = object.getString("description");
        final boolean doesBotRequireCodeGrant = object.getBoolean("bot_require_code_grant");
        final String iconId = object.getString("icon", null);
        final long id = object.getLong("id");
        final String name = object.getString("name");
        final boolean isBotPublic = object.getBoolean("bot_public");
        final User owner = createFakeUser(object.getObject("owner"), false);

        return new ApplicationInfoImpl(getJDA(), description, doesBotRequireCodeGrant, iconId, id, isBotPublic, name, owner);
    }

    public AuditLogEntry createAuditLogEntry(GuildImpl guild, DataObject entryJson, DataObject userJson, DataObject webhookJson)
    {
        final long targetId = entryJson.getLong("target_id", 0);
        final long id = entryJson.getLong("id");
        final int typeKey = entryJson.getInt("action_type");
        final DataArray changes = entryJson.isNull("changes") ? null : entryJson.getArray("changes");
        final DataObject options = entryJson.isNull("options") ? null : entryJson.getObject("options");
        final String reason = entryJson.getString("reason", null);

        final UserImpl user = userJson == null ? null : createFakeUser(userJson, false);
        final WebhookImpl webhook = webhookJson == null ? null : createWebhook(webhookJson);
        final Set<AuditLogChange> changesList;
        final ActionType type = ActionType.from(typeKey);

        if (changes != null)
        {
            changesList = new HashSet<>(changes.length());
            for (int i = 0; i < changes.length(); i++)
            {
                final DataObject object = changes.getObject(i);
                AuditLogChange change = createAuditLogChange(object);
                changesList.add(change);
            }
        }
        else
        {
            changesList = Collections.emptySet();
        }

        CaseInsensitiveMap<String, AuditLogChange> changeMap = new CaseInsensitiveMap<>(changeToMap(changesList));
        CaseInsensitiveMap<String, Object> optionMap = options != null
                ? new CaseInsensitiveMap<>(options.toMap()) : null;

        return new AuditLogEntry(type, id, targetId, guild, user, webhook, reason, changeMap, optionMap);
    }

    public AuditLogChange createAuditLogChange(DataObject change)
    {
        final String key = change.getString("key");
        Object oldValue = change.isNull("old_value") ? null : change.get("old_value");
        Object newValue = change.isNull("new_value") ? null : change.get("new_value");
        return new AuditLogChange(oldValue, newValue, key);
    }

    private Map<String, AuditLogChange> changeToMap(Set<AuditLogChange> changesList)
    {
        return changesList.stream().collect(Collectors.toMap(AuditLogChange::getKey, UnaryOperator.identity()));
    }

    private <T> List<T> map(DataObject jsonObject, String key, Function<DataObject, T> convert)
    {
        if (jsonObject.isNull(key))
            return Collections.emptyList();

        final DataArray arr = jsonObject.getArray(key);
        final List<T> mappedObjects = new ArrayList<>(arr.length());
        for (int i = 0; i < arr.length(); i++)
        {
            DataObject obj = arr.getObject(i);
            mappedObjects.add(convert.apply(obj));
        }

        return mappedObjects;
    }
}<|MERGE_RESOLUTION|>--- conflicted
+++ resolved
@@ -987,17 +987,10 @@
         }
         else
         {
-<<<<<<< HEAD
             DataObject obj = content.getObject("video");
-            video = new VideoInfo(obj.getString("url"),
+            video = new VideoInfo(obj.getString("url", null),
                                   obj.getInt("width", -1),
                                   obj.getInt("height", -1));
-=======
-            JSONObject obj = content.getJSONObject("video");
-            video = new VideoInfo(obj.optString("url", null),
-                                  Helpers.optInt(obj, "width", -1),
-                                  Helpers.optInt(obj, "height", -1));
->>>>>>> 7a773166
         }
 
         final Footer footer;
