/*
 * Copyright 2015-2019 Austin Keener, Michael Ritter, Florian Spieß, and the JDA contributors
 *
 * Licensed under the Apache License, Version 2.0 (the "License");
 * you may not use this file except in compliance with the License.
 * You may obtain a copy of the License at
 *
 *    http://www.apache.org/licenses/LICENSE-2.0
 *
 * Unless required by applicable law or agreed to in writing, software
 * distributed under the License is distributed on an "AS IS" BASIS,
 * WITHOUT WARRANTIES OR CONDITIONS OF ANY KIND, either express or implied.
 * See the License for the specific language governing permissions and
 * limitations under the License.
 */

package net.dv8tion.jda.internal.entities;

import gnu.trove.map.TLongObjectMap;
import net.dv8tion.jda.api.AccountType;
import net.dv8tion.jda.api.Permission;
import net.dv8tion.jda.api.Region;
import net.dv8tion.jda.api.entities.*;
import net.dv8tion.jda.api.exceptions.HierarchyException;
import net.dv8tion.jda.api.exceptions.InsufficientPermissionException;
import net.dv8tion.jda.api.exceptions.PermissionException;
import net.dv8tion.jda.api.managers.AudioManager;
import net.dv8tion.jda.api.managers.GuildManager;
import net.dv8tion.jda.api.requests.RestAction;
import net.dv8tion.jda.api.requests.restaction.AuditableRestAction;
import net.dv8tion.jda.api.requests.restaction.ChannelAction;
import net.dv8tion.jda.api.requests.restaction.MemberAction;
import net.dv8tion.jda.api.requests.restaction.RoleAction;
import net.dv8tion.jda.api.requests.restaction.order.CategoryOrderAction;
import net.dv8tion.jda.api.requests.restaction.order.ChannelOrderAction;
import net.dv8tion.jda.api.requests.restaction.order.RoleOrderAction;
import net.dv8tion.jda.api.requests.restaction.pagination.AuditLogPaginationAction;
import net.dv8tion.jda.api.utils.MiscUtil;
import net.dv8tion.jda.api.utils.cache.MemberCacheView;
import net.dv8tion.jda.api.utils.cache.SnowflakeCacheView;
import net.dv8tion.jda.api.utils.cache.SortedSnowflakeCacheView;
import net.dv8tion.jda.internal.JDAImpl;
import net.dv8tion.jda.internal.managers.AudioManagerImpl;
import net.dv8tion.jda.internal.managers.GuildManagerImpl;
import net.dv8tion.jda.internal.requests.EmptyRestAction;
import net.dv8tion.jda.internal.requests.RestActionImpl;
import net.dv8tion.jda.internal.requests.Route;
import net.dv8tion.jda.internal.requests.restaction.AuditableRestActionImpl;
import net.dv8tion.jda.internal.requests.restaction.ChannelActionImpl;
import net.dv8tion.jda.internal.requests.restaction.MemberActionImpl;
import net.dv8tion.jda.internal.requests.restaction.RoleActionImpl;
import net.dv8tion.jda.internal.requests.restaction.order.CategoryOrderActionImpl;
import net.dv8tion.jda.internal.requests.restaction.order.ChannelOrderActionImpl;
import net.dv8tion.jda.internal.requests.restaction.order.RoleOrderActionImpl;
import net.dv8tion.jda.internal.requests.restaction.pagination.AuditLogPaginationActionImpl;
import net.dv8tion.jda.internal.utils.*;
import net.dv8tion.jda.internal.utils.cache.*;
import org.json.JSONArray;
import org.json.JSONException;
import org.json.JSONObject;

import javax.annotation.Nonnull;
import javax.annotation.Nullable;
import java.time.OffsetDateTime;
import java.time.temporal.ChronoUnit;
import java.util.*;
import java.util.concurrent.locks.ReentrantLock;
import java.util.function.Predicate;
import java.util.stream.Collectors;
import java.util.stream.Stream;

public class GuildImpl implements Guild
{
    private final long id;
    private final UpstreamReference<JDAImpl> api;

    private final SortedSnowflakeCacheViewImpl<Category> categoryCache = new SortedSnowflakeCacheViewImpl<>(Category.class, GuildChannel::getName, Comparator.naturalOrder());
    private final SortedSnowflakeCacheViewImpl<VoiceChannel> voiceChannelCache = new SortedSnowflakeCacheViewImpl<>(VoiceChannel.class, GuildChannel::getName, Comparator.naturalOrder());
    private final SortedSnowflakeCacheViewImpl<TextChannel> textChannelCache = new SortedSnowflakeCacheViewImpl<>(TextChannel.class, GuildChannel::getName, Comparator.naturalOrder());
    private final SortedSnowflakeCacheViewImpl<Role> roleCache = new SortedSnowflakeCacheViewImpl<>(Role.class, Role::getName, Comparator.reverseOrder());
    private final SnowflakeCacheViewImpl<Emote> emoteCache = new SnowflakeCacheViewImpl<>(Emote.class, Emote::getName);
    private final MemberCacheViewImpl memberCache = new MemberCacheViewImpl();

    private final TLongObjectMap<JSONObject> cachedPresences = MiscUtil.newLongMap();

    private final ReentrantLock mngLock = new ReentrantLock();
    private volatile GuildManager manager;

    private Member owner;
    private String name;
    private String iconId;
    private String splashId;
    private String region;
    private long ownerId;
    private Set<String> features;
    private VoiceChannel afkChannel;
    private TextChannel systemChannel;
    private Role publicRole;
    private VerificationLevel verificationLevel = VerificationLevel.UNKNOWN;
    private NotificationLevel defaultNotificationLevel = NotificationLevel.UNKNOWN;
    private MFALevel mfaLevel = MFALevel.UNKNOWN;
    private ExplicitContentLevel explicitContentLevel = ExplicitContentLevel.UNKNOWN;
    private Timeout afkTimeout;
    private boolean available;
    private boolean canSendVerification = false;

    public GuildImpl(JDAImpl api, long id)
    {
        this.id = id;
        this.api = new UpstreamReference<>(api);
    }

    @Nonnull
    @Override
    public RestAction<EnumSet<Region>> retrieveRegions(boolean includeDeprecated)
    {
        Route.CompiledRoute route = Route.Guilds.GET_VOICE_REGIONS.compile(getId());
        return new RestActionImpl<>(getJDA(), route, (response, request) ->
        {
            EnumSet<Region> set = EnumSet.noneOf(Region.class);
            JSONArray arr = response.getArray();
            for (int i = 0; arr != null && i < arr.length(); i++)
            {
                JSONObject obj = arr.getJSONObject(i);
                if (!includeDeprecated && Helpers.optBoolean(obj, "deprecated"))
                {
                    continue;
                }
                String id = obj.optString("id");
                Region region = Region.fromKey(id);
                if (region != Region.UNKNOWN)
                {
                    set.add(region);
                }
            }
            return set;
        });
    }

    @Nonnull
    @Override
    public MemberAction addMember(@Nonnull String accessToken, @Nonnull String userId)
    {
        Checks.notBlank(accessToken, "Access-Token");
        Checks.isSnowflake(userId, "User ID");
        Checks.check(getMemberById(userId) == null, "User is already in this guild");
        if (!getSelfMember().hasPermission(Permission.CREATE_INSTANT_INVITE))
            throw new InsufficientPermissionException(Permission.CREATE_INSTANT_INVITE);
        return new MemberActionImpl(getJDA(), this, userId, accessToken);
    }

    @Nonnull
    @Override
    public String getName()
    {
        return name;
    }

    @Override
    public String getIconId()
    {
        return iconId;
    }

    @Override
    public String getIconUrl()
    {
        return iconId == null ? null : "https://cdn.discordapp.com/icons/" + id + "/" + iconId + ".png";
    }

    @Nonnull
    @Override
    public Set<String> getFeatures()
    {
        return features;
    }

    @Override
    public String getSplashId()
    {
        return splashId;
    }

    @Override
    public String getSplashUrl()
    {
        return splashId == null ? null : "https://cdn.discordapp.com/splashes/" + id + "/" + splashId + ".png";
    }

    @Nonnull
    @Override
    public RestAction<String> retrieveVanityUrl()
    {
        if (!getSelfMember().hasPermission(Permission.MANAGE_SERVER))
            throw new InsufficientPermissionException(Permission.MANAGE_SERVER);
        if (!getFeatures().contains("VANITY_URL"))
            throw new IllegalStateException("This guild doesn't have a vanity url");

        Route.CompiledRoute route = Route.Guilds.GET_VANITY_URL.compile(getId());

        return new RestActionImpl<>(getJDA(), route,
            (response, request) -> response.getObject().getString("code"));
    }

    @Override
    public VoiceChannel getAfkChannel()
    {
        return afkChannel;
    }

    @Override
    public TextChannel getSystemChannel()
    {
        return systemChannel;
    }

    @Nonnull
    @Override
    public RestAction<List<Webhook>> retrieveWebhooks()
    {
        if (!getSelfMember().hasPermission(Permission.MANAGE_WEBHOOKS))
            throw new InsufficientPermissionException(Permission.MANAGE_WEBHOOKS);

        Route.CompiledRoute route = Route.Guilds.GET_WEBHOOKS.compile(getId());

        return new RestActionImpl<>(getJDA(), route, (response, request) ->
        {
            JSONArray array = response.getArray();
            List<Webhook> webhooks = new ArrayList<>(array.length());
            EntityBuilder builder = api.get().getEntityBuilder();

            for (Object object : array)
            {
                try
                {
                    webhooks.add(builder.createWebhook((JSONObject) object));
                }
                catch (JSONException | NullPointerException e)
                {
                    JDAImpl.LOG.error("Error creating webhook from json", e);
                }
            }

            return Collections.unmodifiableList(webhooks);
        });
    }

    @Override
    public Member getOwner()
    {
        return owner;
    }

    @Override
    public long getOwnerIdLong()
    {
        return ownerId;
    }

    @Nonnull
    @Override
    public Timeout getAfkTimeout()
    {
        return afkTimeout;
    }

    @Nonnull
    @Override
    public String getRegionRaw()
    {
        return region;
    }

    @Override
    public boolean isMember(@Nonnull User user)
    {
        return memberCache.get(user.getIdLong()) != null;
    }

    @Nonnull
    @Override
    public Member getSelfMember()
    {
        Member member = getMember(getJDA().getSelfUser());
        if (member == null)
            throw new IllegalStateException("Guild does not have a self member");
        return member;
    }

    @Override
    public Member getMember(@Nonnull User user)
    {
        Checks.notNull(user, "User");
        return getMemberById(user.getIdLong());
    }

    @Nonnull
    @Override
    public MemberCacheView getMemberCache()
    {
        return memberCache;
    }

    @Nonnull
    @Override
    public SortedSnowflakeCacheView<Category> getCategoryCache()
    {
        return categoryCache;
    }

    @Nonnull
    @Override
    public SortedSnowflakeCacheView<TextChannel> getTextChannelCache()
    {
        return textChannelCache;
    }

    @Nonnull
    @Override
    public SortedSnowflakeCacheView<VoiceChannel> getVoiceChannelCache()
    {
        return voiceChannelCache;
    }

    @Nonnull
    @Override
    public SortedSnowflakeCacheView<Role> getRoleCache()
    {
        return roleCache;
    }

    @Nonnull
    @Override
    public SnowflakeCacheView<Emote> getEmoteCache()
    {
        return emoteCache;
    }

    @Nonnull
    @Override
    public List<GuildChannel> getChannels(boolean includeHidden)
    {
        Member self = getSelfMember();
        Predicate<GuildChannel> filterHidden = it -> self.hasPermission(it, Permission.VIEW_CHANNEL);

        List<GuildChannel> channels;
        SnowflakeCacheViewImpl<Category> categoryView = getCategoriesView();
        SnowflakeCacheViewImpl<VoiceChannel> voiceView = getVoiceChannelsView();
        SnowflakeCacheViewImpl<TextChannel> textView = getTextChannelsView();
        List<TextChannel> textChannels;
        List<VoiceChannel> voiceChannels;
        List<Category> categories;
        try (UnlockHook categoryHook = categoryView.readLock();
             UnlockHook voiceHook = voiceView.readLock();
             UnlockHook textHook = textView.readLock())
        {
            if (includeHidden)
            {
                textChannels = textView.asList();
                voiceChannels = voiceView.asList();
            }
            else
            {
                textChannels = textView.stream().filter(filterHidden).collect(Collectors.toList());
                voiceChannels = voiceView.stream().filter(filterHidden).collect(Collectors.toList());
            }
            categories = categoryView.asList(); // we filter categories out when they are empty (no visible channels inside)
            channels = new ArrayList<>((int) categoryView.size() + voiceChannels.size() + textChannels.size());
        }

        textChannels.stream().filter(it -> it.getParent() == null).forEach(channels::add);
        voiceChannels.stream().filter(it -> it.getParent() == null).forEach(channels::add);

        for (Category category : categories)
        {
            List<TextChannel> childTextChannels;
            List<VoiceChannel> childVoiceChannels;
            if (includeHidden)
            {
                childTextChannels = category.getTextChannels();
                childVoiceChannels = category.getVoiceChannels();
            }
            else
            {
                childTextChannels = category.getTextChannels().stream().filter(filterHidden).collect(Collectors.toList());
                childVoiceChannels = category.getVoiceChannels().stream().filter(filterHidden).collect(Collectors.toList());
                if (childTextChannels.isEmpty() && childVoiceChannels.isEmpty())
                    continue;
            }

            channels.add(category);
            channels.addAll(childTextChannels);
            channels.addAll(childVoiceChannels);
        }

        return Collections.unmodifiableList(channels);
    }

    @Nonnull
    @Override
    public RestAction<List<ListedEmote>> retrieveEmotes()
    {
        Route.CompiledRoute route = Route.Emotes.GET_EMOTES.compile(getId());
        return new RestActionImpl<>(getJDA(), route, (response, request) ->
        {

            EntityBuilder builder = GuildImpl.this.getJDA().getEntityBuilder();
            JSONArray emotes = response.getArray();
            List<ListedEmote> list = new ArrayList<>(emotes.length());
            for (int i = 0; i < emotes.length(); i++)
            {
                JSONObject emote = emotes.getJSONObject(i);
                list.add(builder.createEmote(GuildImpl.this, emote, true));
            }

            return Collections.unmodifiableList(list);
        });
    }

    @Nonnull
    @Override
    public RestAction<ListedEmote> retrieveEmoteById(@Nonnull String id)
    {
        Checks.isSnowflake(id, "Emote ID");
        Emote emote = getEmoteById(id);
        if (emote != null)
        {
            ListedEmote listedEmote = (ListedEmote) emote;
            if (listedEmote.hasUser() || !getSelfMember().hasPermission(Permission.MANAGE_EMOTES))
                return new EmptyRestAction<>(getJDA(), listedEmote);
        }
        Route.CompiledRoute route = Route.Emotes.GET_EMOTE.compile(getId(), id);
        return new RestActionImpl<>(getJDA(), route, (response, request) ->
        {
            EntityBuilder builder = GuildImpl.this.getJDA().getEntityBuilder();
            return builder.createEmote(GuildImpl.this, response.getObject(), true);
        });
    }

    @Nonnull
    @Override
    public RestActionImpl<List<Ban>> retrieveBanList()
    {
        if (!getSelfMember().hasPermission(Permission.BAN_MEMBERS))
            throw new InsufficientPermissionException(Permission.BAN_MEMBERS);

        Route.CompiledRoute route = Route.Guilds.GET_BANS.compile(getId());
        return new RestActionImpl<>(getJDA(), route, (response, request) ->
        {
            EntityBuilder builder = api.get().getEntityBuilder();
            List<Ban> bans = new LinkedList<>();
            JSONArray bannedArr = response.getArray();

            for (int i = 0; i < bannedArr.length(); i++)
            {
                final JSONObject object = bannedArr.getJSONObject(i);
                JSONObject user = object.getJSONObject("user");
                bans.add(new Ban(builder.createFakeUser(user, false), object.optString("reason", null)));
            }
            return Collections.unmodifiableList(bans);
        });
    }

    @Nonnull
    @Override
    public RestAction<Ban> retrieveBanById(@Nonnull String userId)
    {
        if (!getSelfMember().hasPermission(Permission.BAN_MEMBERS))
            throw new InsufficientPermissionException(Permission.BAN_MEMBERS);

        Checks.isSnowflake(userId, "User ID");

        Route.CompiledRoute route = Route.Guilds.GET_BAN.compile(getId(), userId);
        return new RestActionImpl<>(getJDA(), route, (response, request) ->
        {

            EntityBuilder builder = api.get().getEntityBuilder();
            JSONObject bannedObj = response.getObject();
            JSONObject user = bannedObj.getJSONObject("user");
            return new Ban(builder.createFakeUser(user, false), bannedObj.optString("reason", null));
        });
    }

    @Nonnull
    @Override
    public RestAction<Integer> retrievePrunableMemberCount(int days)
    {
        if (!getSelfMember().hasPermission(Permission.KICK_MEMBERS))
            throw new InsufficientPermissionException(Permission.KICK_MEMBERS);

        if (days < 1)
            throw new IllegalArgumentException("Days amount must be at minimum 1 day.");

        Route.CompiledRoute route = Route.Guilds.PRUNABLE_COUNT.compile(getId()).withQueryParams("days", Integer.toString(days));
        return new RestActionImpl<>(getJDA(), route, (response, request) -> response.getObject().getInt("pruned"));
    }

    @Nonnull
    @Override
    public Role getPublicRole()
    {
        return publicRole;
    }

    @Nullable
    @Override
    public TextChannel getDefaultChannel()
    {
        final Role role = getPublicRole();
        return getTextChannelsView().stream()
                                    .filter(c -> role.hasPermission(c, Permission.MESSAGE_READ))
                                    .sorted(Comparator.naturalOrder())
                                    .findFirst().orElse(null);
    }

    @Nonnull
    @Override
    public GuildManager getManager()
    {
        GuildManager mng = manager;
        if (mng == null)
        {
            mng = MiscUtil.locked(mngLock, () ->
            {
                if (manager == null)
                    manager = new GuildManagerImpl(this);
                return manager;
            });
        }
        return mng;
    }

    @Nonnull
    @Override
<<<<<<< HEAD
=======
    public GuildController getController()
    {
        GuildController ctrl = controller;
        if (ctrl == null)
        {
            ctrl = MiscUtil.locked(mngLock, () ->
            {
                if (controller == null)
                    controller = new GuildController(this);
                return controller;
            });
        }
        return ctrl;
    }

    @Nonnull
    @Override
>>>>>>> 7a773166
    public AuditLogPaginationAction retrieveAuditLogs()
    {
        return new AuditLogPaginationActionImpl(this);
    }

    @Nonnull
    @Override
    public RestAction<Void> leave()
    {
        if (owner.equals(getSelfMember()))
            throw new IllegalStateException("Cannot leave a guild that you are the owner of! Transfer guild ownership first!");

        Route.CompiledRoute route = Route.Self.LEAVE_GUILD.compile(getId());
        return new RestActionImpl<>(getJDA(), route);
    }

    @Nonnull
    @Override
    public RestAction<Void> delete()
    {
        if (!getJDA().getSelfUser().isBot() && getJDA().getSelfUser().isMfaEnabled())
            throw new IllegalStateException("Cannot delete a guild without providing MFA code. Use Guild#delete(String)");

        return delete(null);
    }

    @Nonnull
    @Override
    public RestAction<Void> delete(String mfaCode)
    {
        if (!owner.equals(getSelfMember()))
            throw new PermissionException("Cannot delete a guild that you do not own!");

        JSONObject mfaBody = null;
        if (!getJDA().getSelfUser().isBot() && getJDA().getSelfUser().isMfaEnabled())
        {
            Checks.notEmpty(mfaCode, "Provided MultiFactor Auth code");
            mfaBody = new JSONObject().put("code", mfaCode);
        }

        Route.CompiledRoute route = Route.Guilds.DELETE_GUILD.compile(getId());
        return new RestActionImpl<Void>(getJDA(), route, mfaBody);
    }

    @Nonnull
    @Override
    public AudioManager getAudioManager()
    {
        if (!getJDA().isAudioEnabled())
            throw new IllegalStateException("Audio is disabled. Cannot retrieve an AudioManager while audio is disabled.");

        final AbstractCacheView<AudioManager> managerMap = getJDA().getAudioManagersView();
        AudioManager mng = managerMap.get(id);
        if (mng == null)
        {
            // No previous manager found -> create one
            try (UnlockHook hook = managerMap.writeLock())
            {
                GuildImpl cachedGuild = (GuildImpl) getJDA().getGuildById(id);
                if (cachedGuild == null)
                    throw new IllegalStateException("Cannot get an AudioManager instance on an uncached Guild");
                mng = managerMap.get(id);
                if (mng == null)
                {
                    mng = new AudioManagerImpl(cachedGuild);
                    managerMap.getMap().put(id, mng);
                }
            }
        }
        return mng;
    }

    @Nonnull
    @Override
    public JDAImpl getJDA()
    {
        return api.get();
    }

    @Nonnull
    @Override
    public List<GuildVoiceState> getVoiceStates()
    {
        return Collections.unmodifiableList(
                getMembersView().stream().map(Member::getVoiceState).filter(Objects::nonNull).collect(Collectors.toList()));
    }

    @Nonnull
    @Override
    public VerificationLevel getVerificationLevel()
    {
        return verificationLevel;
    }

    @Nonnull
    @Override
    public NotificationLevel getDefaultNotificationLevel()
    {
        return defaultNotificationLevel;
    }

    @Nonnull
    @Override
    public MFALevel getRequiredMFALevel()
    {
        return mfaLevel;
    }

    @Nonnull
    @Override
    public ExplicitContentLevel getExplicitContentLevel()
    {
        return explicitContentLevel;
    }

    @Override
    public boolean checkVerification()
    {
        if (getJDA().getAccountType() == AccountType.BOT)
            return true;
        if(canSendVerification)
            return true;

        if (getJDA().getSelfUser().getPhoneNumber() != null)
            return canSendVerification = true;

        switch (verificationLevel)
        {
            case VERY_HIGH:
                break; // we already checked for a verified phone number
            case HIGH:
                if (ChronoUnit.MINUTES.between(getSelfMember().getTimeJoined(), OffsetDateTime.now()) < 10)
                    break;
            case MEDIUM:
                if (ChronoUnit.MINUTES.between(getJDA().getSelfUser().getTimeCreated(), OffsetDateTime.now()) < 5)
                    break;
            case LOW:
                if (!getJDA().getSelfUser().isVerified())
                    break;
            case NONE:
                canSendVerification = true;
                return true;
            case UNKNOWN:
                return true; // try and let discord decide
        }
        return false;
    }

    @Override
    public boolean isAvailable()
    {
        return available;
    }

    @Override
    public long getIdLong()
    {
        return id;
    }

    @Nonnull
    @Override
    public RestAction<Void> moveVoiceMember(@Nonnull Member member, @Nonnull VoiceChannel voiceChannel)
    {
        Checks.notNull(member, "Member");
        Checks.notNull(voiceChannel, "VoiceChannel");
        checkGuild(member.getGuild(), "Member");
        checkGuild(voiceChannel.getGuild(), "VoiceChannel");

        GuildVoiceState vState = member.getVoiceState();
        if (vState == null)
            throw new IllegalStateException("Cannot move a Member with disabled CacheFlag.VOICE_STATE");
        if (!vState.inVoiceChannel())
            throw new IllegalStateException("You cannot move a Member who isn't in a VoiceChannel!");

        if (!PermissionUtil.checkPermission(vState.getChannel(), getSelfMember(), Permission.VOICE_MOVE_OTHERS))
            throw new InsufficientPermissionException(Permission.VOICE_MOVE_OTHERS, "This account does not have Permission to MOVE_OTHERS out of the channel that the Member is currently in.");

        if (!PermissionUtil.checkPermission(voiceChannel, getSelfMember(), Permission.VOICE_CONNECT)
            && !PermissionUtil.checkPermission(voiceChannel, member, Permission.VOICE_CONNECT))
            throw new InsufficientPermissionException(Permission.VOICE_CONNECT,
                                                      "Neither this account nor the Member that is attempting to be moved have the VOICE_CONNECT permission " +
                                                      "for the destination VoiceChannel, so the move cannot be done.");

        JSONObject body = new JSONObject().put("channel_id", voiceChannel.getId());
        Route.CompiledRoute route = Route.Guilds.MODIFY_MEMBER.compile(getId(), member.getUser().getId());

        return new RestActionImpl<>(getJDA(), route, body);
    }

    @Nonnull
    @Override
    public AuditableRestAction<Void> setNickname(@Nonnull Member member, String nickname)
    {
        Checks.notNull(member, "Member");
        checkGuild(member.getGuild(), "Member");

        if(member.equals(getSelfMember()))
        {
            if(!member.hasPermission(Permission.NICKNAME_CHANGE)
               && !member.hasPermission(Permission.NICKNAME_MANAGE))
                throw new InsufficientPermissionException(Permission.NICKNAME_CHANGE, "You neither have NICKNAME_CHANGE nor NICKNAME_MANAGE permission!");
        }
        else
        {
            checkPermission(Permission.NICKNAME_MANAGE);
            checkPosition(member);
        }

        if (Objects.equals(nickname, member.getNickname()))
            return new EmptyRestAction<>(getJDA(), null);

        if (nickname == null)
            nickname = "";

        JSONObject body = new JSONObject().put("nick", nickname);

        Route.CompiledRoute route;
        if (member.equals(getSelfMember()))
            route = Route.Guilds.MODIFY_SELF_NICK.compile(getId());
        else
            route = Route.Guilds.MODIFY_MEMBER.compile(getId(), member.getUser().getId());

        return new AuditableRestActionImpl<>(getJDA(), route, body);
    }

    @Nonnull
    @Override
    public AuditableRestAction<Integer> prune(int days)
    {
        checkPermission(Permission.KICK_MEMBERS);

        Checks.check(days >= 1, "Days amount must be at minimum 1 day.");

        Route.CompiledRoute route = Route.Guilds.PRUNE_MEMBERS.compile(getId()).withQueryParams("days", Integer.toString(days));
        return new AuditableRestActionImpl<>(getJDA(), route, (response, request) -> response.getObject().getInt("pruned"));
    }

    @Nonnull
    @Override
    public AuditableRestAction<Void> kick(@Nonnull Member member, String reason)
    {
        Checks.notNull(member, "member");
        checkGuild(member.getGuild(), "member");
        checkPermission(Permission.KICK_MEMBERS);
        checkPosition(member);

        final String userId = member.getUser().getId();
        final String guildId = getId();

        Route.CompiledRoute route = Route.Guilds.KICK_MEMBER.compile(guildId, userId);
        if (reason != null && !reason.isEmpty())
            route = route.withQueryParams("reason", EncodingUtil.encodeUTF8(reason));

        return new AuditableRestActionImpl<>(getJDA(), route);
    }

    @Nonnull
    @Override
    public AuditableRestAction<Void> ban(@Nonnull User user, int delDays, String reason)
    {
        Checks.notNull(user, "User");
        checkPermission(Permission.BAN_MEMBERS);

        if (isMember(user)) // If user is in guild. Check if we are able to ban.
            checkPosition(getMember(user));

        Checks.notNegative(delDays, "Deletion Days");

        Checks.check(delDays <= 7, "Deletion Days must not be bigger than 7.");

        final String userId = user.getId();

        Route.CompiledRoute route = Route.Guilds.BAN.compile(getId(), userId);
        if (reason != null && !reason.isEmpty())
            route = route.withQueryParams("reason", EncodingUtil.encodeUTF8(reason));
        if (delDays > 0)
            route = route.withQueryParams("delete-message-days", Integer.toString(delDays));

        return new AuditableRestActionImpl<>(getJDA(), route);
    }

    @Nonnull
    @Override
    public AuditableRestAction<Void> ban(@Nonnull String userId, int delDays, String reason)
    {
        Checks.notNull(userId, "User");
        checkPermission(Permission.BAN_MEMBERS);

        User user = getJDA().getUserById(userId);
        if (user != null) // If we have the user cached then we should use the additional information available to use during the ban process.
            return ban(user, delDays, reason);

        Checks.notNegative(delDays, "Deletion Days");

        Checks.check(delDays <= 7, "Deletion Days must not be bigger than 7.");

        Route.CompiledRoute route = Route.Guilds.BAN.compile(getId(), userId);
        if (reason != null && !reason.isEmpty())
            route = route.withQueryParams("reason", EncodingUtil.encodeUTF8(reason));
        if (delDays > 0)
            route = route.withQueryParams("delete-message-days", Integer.toString(delDays));

        return new AuditableRestActionImpl<>(getJDA(), route);
    }

    @Nonnull
    @Override
    public AuditableRestAction<Void> unban(@Nonnull String userId)
    {
        Checks.isSnowflake(userId, "User ID");
        checkPermission(Permission.BAN_MEMBERS);

        Route.CompiledRoute route = Route.Guilds.UNBAN.compile(getId(), userId);
        return new AuditableRestActionImpl<>(getJDA(), route);
    }

    @Nonnull
    @Override
    public AuditableRestAction<Void> setDeafen(@Nonnull Member member, boolean deafen)
    {
        Checks.notNull(member, "Member");
        checkGuild(member.getGuild(), "Member");
        checkPermission(Permission.VOICE_DEAF_OTHERS);

        //We check the owner instead of Position because, apparently, Discord doesn't care about position for
        // muting and deafening, only whether the affected Member is the owner.
        if (getOwner().equals(member))
            throw new HierarchyException("Cannot modify Guild Deafen status the Owner of the Guild");

        GuildVoiceState voiceState = member.getVoiceState();
        if (voiceState != null && voiceState.isGuildDeafened() == deafen)
            return new EmptyRestAction<>(getJDA(), null);

        JSONObject body = new JSONObject().put("deaf", deafen);
        Route.CompiledRoute route = Route.Guilds.MODIFY_MEMBER.compile(getId(), member.getUser().getId());
        return new AuditableRestActionImpl<>(getJDA(), route, body);
    }

    @Nonnull
    @Override
    public AuditableRestAction<Void> setMute(@Nonnull Member member, boolean mute)
    {
        Checks.notNull(member, "Member");
        checkGuild(member.getGuild(), "Member");
        checkPermission(Permission.VOICE_MUTE_OTHERS);

        //We check the owner instead of Position because, apparently, Discord doesn't care about position for
        // muting and deafening, only whether the affected Member is the owner.
        if (getOwner().equals(member))
            throw new HierarchyException("Cannot modify Guild Mute status the Owner of the Guild");

        GuildVoiceState voiceState = member.getVoiceState();
        if (voiceState != null && voiceState.isGuildMuted() == mute)
            return new EmptyRestAction<>(getJDA(), null);

        JSONObject body = new JSONObject().put("mute", mute);
        Route.CompiledRoute route = Route.Guilds.MODIFY_MEMBER.compile(getId(), member.getUser().getId());
        return new AuditableRestActionImpl<>(getJDA(), route, body);
    }

    @Nonnull
    @Override
    public AuditableRestAction<Void> addSingleRoleToMember(@Nonnull Member member, @Nonnull Role role)
    {
        Checks.notNull(member, "Member");
        Checks.notNull(role, "Role");
        checkGuild(member.getGuild(), "Member");
        checkGuild(role.getGuild(), "Role");
        checkPermission(Permission.MANAGE_ROLES);
        checkPosition(role);

        Route.CompiledRoute route = Route.Guilds.ADD_MEMBER_ROLE.compile(getId(), member.getUser().getId(), role.getId());
        return new AuditableRestActionImpl<>(getJDA(), route);
    }

    @Nonnull
    @Override
    public AuditableRestAction<Void> removeSingleRoleFromMember(@Nonnull Member member, @Nonnull Role role)
    {
        Checks.notNull(member, "Member");
        Checks.notNull(role, "Role");
        checkGuild(member.getGuild(), "Member");
        checkGuild(role.getGuild(), "Role");
        checkPermission(Permission.MANAGE_ROLES);
        checkPosition(role);

        Route.CompiledRoute route = Route.Guilds.REMOVE_MEMBER_ROLE.compile(getId(), member.getUser().getId(), role.getId());
        return new AuditableRestActionImpl<>(getJDA(), route);
    }

    @Nonnull
    @Override
    public AuditableRestAction<Void> modifyMemberRoles(@Nonnull Member member, @Nonnull Collection<Role> rolesToAdd, @Nonnull Collection<Role> rolesToRemove)
    {
        Checks.notNull(member, "Member");
        Checks.notNull(rolesToAdd, "Collection containing roles to be added to the member");
        Checks.notNull(rolesToRemove, "Collection containing roles to be removed from the member");
        checkGuild(member.getGuild(), "Member");
        checkPermission(Permission.MANAGE_ROLES);
        rolesToAdd.forEach(role ->
                           {
                               Checks.notNull(role, "Role in rolesToAdd");
                               checkGuild(role.getGuild(), "Role: " + role.toString());
                               checkPosition(role);
                               Checks.check(!role.isManaged(), "Cannot add a Managed role to a Member. Role: %s", role.toString());
                           });
        rolesToRemove.forEach(role ->
                              {
                                  Checks.notNull(role, "Role in rolesToRemove");
                                  checkGuild(role.getGuild(), "Role: " + role.toString());
                                  checkPosition(role);
                                  Checks.check(!role.isManaged(), "Cannot remove a Managed role from a Member. Role: %s", role.toString());
                              });

        Set<Role> currentRoles = new HashSet<>(((MemberImpl) member).getRoleSet());
        Set<Role> newRolesToAdd = new HashSet<>(rolesToAdd);
        newRolesToAdd.removeAll(rolesToRemove);

        // If no changes have been made we return an EmptyRestAction instead
        if (currentRoles.addAll(newRolesToAdd))
            currentRoles.removeAll(rolesToRemove);
        else if (!currentRoles.removeAll(rolesToRemove))
            return new EmptyRestAction<>(getJDA());

        Checks.check(!currentRoles.contains(getPublicRole()),
                     "Cannot add the PublicRole of a Guild to a Member. All members have this role by default!");

        JSONObject body = new JSONObject()
            .put("roles", currentRoles.stream().map(Role::getId).collect(Collectors.toList()));
        Route.CompiledRoute route = Route.Guilds.MODIFY_MEMBER.compile(getId(), member.getUser().getId());

        return new AuditableRestActionImpl<>(getJDA(), route, body);
    }

    @Nonnull
    @Override
    public AuditableRestAction<Void> modifyMemberRoles(@Nonnull Member member, @Nonnull Collection<Role> roles)
    {
        Checks.notNull(member, "Member");
        Checks.notNull(roles, "Roles");
        checkGuild(member.getGuild(), "Member");
        roles.forEach(role ->
                      {
                          Checks.notNull(role, "Role in collection");
                          checkGuild(role.getGuild(), "Role: " + role.toString());
                          checkPosition(role);
                      });

        Checks.check(!roles.contains(getPublicRole()),
                     "Cannot add the PublicRole of a Guild to a Member. All members have this role by default!");

        // Return an empty rest action if there were no changes
        final List<Role> memberRoles = member.getRoles();
        if (memberRoles.size() == roles.size() && memberRoles.containsAll(roles))
            return new EmptyRestAction<>(getJDA());

        //Make sure that the current managed roles are preserved and no new ones are added.
        List<Role> currentManaged = memberRoles.stream().filter(Role::isManaged).collect(Collectors.toList());
        List<Role> newManaged = roles.stream().filter(Role::isManaged).collect(Collectors.toList());
        if (!currentManaged.isEmpty() || !newManaged.isEmpty())
        {
            if (!newManaged.containsAll(currentManaged))
            {
                currentManaged.removeAll(newManaged);
                throw new IllegalArgumentException("Cannot remove managed roles from a member! Roles: " + currentManaged.toString());
            }
            if (!currentManaged.containsAll(newManaged))
            {
                newManaged.removeAll(currentManaged);
                throw new IllegalArgumentException("Cannot add managed roles to a member! Roles: " + newManaged.toString());
            }
        }

        //This is identical to the rest action stuff in #modifyMemberRoles(Member, Collection<Role>, Collection<Role>)
        JSONObject body = new JSONObject()
            .put("roles", roles.stream().map(Role::getId).collect(Collectors.toList()));
        Route.CompiledRoute route = Route.Guilds.MODIFY_MEMBER.compile(getId(), member.getUser().getId());

        return new AuditableRestActionImpl<>(getJDA(), route, body);
    }

    @Nonnull
    @Override
    public AuditableRestAction<Void> transferOwnership(@Nonnull Member newOwner)
    {
        Checks.notNull(newOwner, "Member");
        checkGuild(newOwner.getGuild(), "Member");
        if (!getOwner().equals(getSelfMember()))
            throw new PermissionException("The logged in account must be the owner of this Guild to be able to transfer ownership");

        Checks.check(!getSelfMember().equals(newOwner),
                     "The member provided as the newOwner is the currently logged in account. Provide a different member to give ownership to.");

        Checks.check(!newOwner.getUser().isBot(), "Cannot transfer ownership of a Guild to a Bot!");

        JSONObject body = new JSONObject().put("owner_id", newOwner.getUser().getId());
        Route.CompiledRoute route = Route.Guilds.MODIFY_GUILD.compile(getId());
        return new AuditableRestActionImpl<>(getJDA(), route, body);
    }

    @Nonnull
    @Override
    public ChannelAction<TextChannel> createTextChannel(@Nonnull String name)
    {
        checkPermission(Permission.MANAGE_CHANNEL);
        Checks.notBlank(name, "Name");
        name = name.trim();

        Checks.check(name.length() > 0 && name.length() <= 100, "Provided name must be 1 - 100 characters in length");
        return new ChannelActionImpl<>(TextChannel.class, name, this, ChannelType.TEXT);
    }

    @Nonnull
    @Override
    public ChannelAction<VoiceChannel> createVoiceChannel(@Nonnull String name)
    {
        checkPermission(Permission.MANAGE_CHANNEL);
        Checks.notBlank(name, "Name");
        name = name.trim();

        Checks.check(name.length() > 0 && name.length() <= 100, "Provided name must be 1 - 100 characters in length");
        return new ChannelActionImpl<>(VoiceChannel.class, name, this, ChannelType.VOICE);
    }

    @Nonnull
    @Override
    public ChannelAction<Category> createCategory(@Nonnull String name)
    {
        checkPermission(Permission.MANAGE_CHANNEL);
        Checks.notBlank(name, "Name");
        name = name.trim();

        Checks.check(name.length() > 0 && name.length() <= 100, "Provided name must be 1 - 100 characters in length");
        return new ChannelActionImpl<>(Category.class, name, this, ChannelType.CATEGORY);
    }

    @Nonnull
    @Override
    public RoleAction createRole()
    {
        checkPermission(Permission.MANAGE_ROLES);
        return new RoleActionImpl(this);
    }

    @Nonnull
    @Override
    public AuditableRestAction<Emote> createEmote(@Nonnull String name, @Nonnull Icon icon, @Nonnull Role... roles)
    {
        checkPermission(Permission.MANAGE_EMOTES);
        Checks.notBlank(name, "Emote name");
        Checks.notNull(icon, "Emote icon");
        Checks.notNull(roles, "Roles");

        JSONObject body = new JSONObject();
        body.put("name", name);
        body.put("image", icon.getEncoding());
        if (roles.length > 0) // making sure none of the provided roles are null before mapping them to the snowflake id
            body.put("roles", Stream.of(roles).filter(Objects::nonNull).map(ISnowflake::getId).collect(Collectors.toSet()));

        JDAImpl jda = getJDA();
        Route.CompiledRoute route = Route.Emotes.CREATE_EMOTE.compile(getId());
        return new AuditableRestActionImpl<>(jda, route, body, (response, request) ->
        {
            JSONObject obj = response.getObject();
            return jda.getEntityBuilder().createEmote(this, obj, true);
        });
    }

    @Nonnull
    @Override
    public ChannelOrderAction<Category> modifyCategoryPositions()
    {
        return new ChannelOrderActionImpl<>(this, ChannelType.CATEGORY);
    }

    @Nonnull
    @Override
    public ChannelOrderAction<TextChannel> modifyTextChannelPositions()
    {
        return new ChannelOrderActionImpl<>(this, ChannelType.TEXT);
    }

    @Nonnull
    @Override
    public ChannelOrderAction<VoiceChannel> modifyVoiceChannelPositions()
    {
        return new ChannelOrderActionImpl<>(this, ChannelType.VOICE);
    }

    @Nonnull
    @Override
    public CategoryOrderAction<TextChannel> modifyTextChannelPositions(@Nonnull Category category)
    {
        Checks.notNull(category, "Category");
        checkGuild(category.getGuild(), "Category");
        return new CategoryOrderActionImpl<>(category, ChannelType.TEXT);
    }

    @Nonnull
    @Override
    public CategoryOrderAction<VoiceChannel> modifyVoiceChannelPositions(@Nonnull Category category)
    {
        Checks.notNull(category, "Category");
        checkGuild(category.getGuild(), "Category");
        return new CategoryOrderActionImpl<>(category, ChannelType.VOICE);
    }

    @Nonnull
    @Override
    public RoleOrderAction modifyRolePositions(boolean useAscendingOrder)
    {
        return new RoleOrderActionImpl(this, useAscendingOrder);
    }

    protected void checkGuild(Guild providedGuild, String comment)
    {
        if (!equals(providedGuild))
            throw new IllegalArgumentException("Provided " + comment + " is not part of this Guild!");
    }

    protected void checkPermission(Permission perm)
    {
        if (!getSelfMember().hasPermission(perm))
            throw new InsufficientPermissionException(perm);
    }

    protected void checkPosition(Member member)
    {
        if(!getSelfMember().canInteract(member))
            throw new HierarchyException("Can't modify a member with higher or equal highest role than yourself!");
    }

    protected void checkPosition(Role role)
    {
        if(!getSelfMember().canInteract(role))
            throw new HierarchyException("Can't modify a role with higher or equal highest role than yourself! Role: " + role.toString());
    }

    // ---- Setters -----

    public GuildImpl setAvailable(boolean available)
    {
        this.available = available;
        return this;
    }

    public GuildImpl setOwner(Member owner)
    {
        this.owner = owner;
        return this;
    }

    public GuildImpl setName(String name)
    {
        this.name = name;
        return this;
    }

    public GuildImpl setIconId(String iconId)
    {
        this.iconId = iconId;
        return this;
    }

    public GuildImpl setFeatures(Set<String> features)
    {
        this.features = Collections.unmodifiableSet(features);
        return this;
    }

    public GuildImpl setSplashId(String splashId)
    {
        this.splashId = splashId;
        return this;
    }

    public GuildImpl setRegion(String region)
    {
        this.region = region;
        return this;
    }

    public GuildImpl setAfkChannel(VoiceChannel afkChannel)
    {
        this.afkChannel = afkChannel;
        return this;
    }

    public GuildImpl setSystemChannel(TextChannel systemChannel)
    {
        this.systemChannel = systemChannel;
        return this;
    }

    public GuildImpl setPublicRole(Role publicRole)
    {
        this.publicRole = publicRole;
        return this;
    }

    public GuildImpl setVerificationLevel(VerificationLevel level)
    {
        this.verificationLevel = level;
        this.canSendVerification = false;   //recalc on next send
        return this;
    }

    public GuildImpl setDefaultNotificationLevel(NotificationLevel level)
    {
        this.defaultNotificationLevel = level;
        return this;
    }

    public GuildImpl setRequiredMFALevel(MFALevel level)
    {
        this.mfaLevel = level;
        return this;
    }

    public GuildImpl setExplicitContentLevel(ExplicitContentLevel level)
    {
        this.explicitContentLevel = level;
        return this;
    }

    public GuildImpl setAfkTimeout(Timeout afkTimeout)
    {
        this.afkTimeout = afkTimeout;
        return this;
    }

    public GuildImpl setOwnerId(long ownerId)
    {
        this.ownerId = ownerId;
        return this;
    }

    // -- Map getters --

    public SnowflakeCacheViewImpl<Category> getCategoriesView()
    {
        return categoryCache;
    }

    public SnowflakeCacheViewImpl<TextChannel> getTextChannelsView()
    {
        return textChannelCache;
    }

    public SnowflakeCacheViewImpl<VoiceChannel> getVoiceChannelsView()
    {
        return voiceChannelCache;
    }

    public SnowflakeCacheViewImpl<Role> getRolesView()
    {
        return roleCache;
    }

    public SnowflakeCacheViewImpl<Emote> getEmotesView()
    {
        return emoteCache;
    }

    public MemberCacheViewImpl getMembersView()
    {
        return memberCache;
    }

    public TLongObjectMap<JSONObject> getCachedPresenceMap()
    {
        return cachedPresences;
    }


    // -- Object overrides --

    @Override
    public boolean equals(Object o)
    {
        if (o == this)
            return true;
        if (!(o instanceof GuildImpl))
            return false;
        GuildImpl oGuild = (GuildImpl) o;
        return this.id == oGuild.id;
    }

    @Override
    public int hashCode()
    {
        return Long.hashCode(id);
    }

    @Override
    public String toString()
    {
        return "G:" + getName() + '(' + id + ')';
    }

    @Nonnull
    @Override
    public RestAction<List<Invite>> retrieveInvites()
    {
        if (!this.getSelfMember().hasPermission(Permission.MANAGE_SERVER))
            throw new InsufficientPermissionException(Permission.MANAGE_SERVER);

        final Route.CompiledRoute route = Route.Invites.GET_GUILD_INVITES.compile(getId());

        return new RestActionImpl<>(getJDA(), route, (response, request) ->
        {
            EntityBuilder entityBuilder = api.get().getEntityBuilder();
            JSONArray array = response.getArray();
            List<Invite> invites = new ArrayList<>(array.length());
            for (int i = 0; i < array.length(); i++)
                invites.add(entityBuilder.createInvite(array.getJSONObject(i)));
            return Collections.unmodifiableList(invites);
        });
    }
}<|MERGE_RESOLUTION|>--- conflicted
+++ resolved
@@ -530,28 +530,7 @@
         return mng;
     }
 
-    @Nonnull
-    @Override
-<<<<<<< HEAD
-=======
-    public GuildController getController()
-    {
-        GuildController ctrl = controller;
-        if (ctrl == null)
-        {
-            ctrl = MiscUtil.locked(mngLock, () ->
-            {
-                if (controller == null)
-                    controller = new GuildController(this);
-                return controller;
-            });
-        }
-        return ctrl;
-    }
-
-    @Nonnull
-    @Override
->>>>>>> 7a773166
+    @Override
     public AuditLogPaginationAction retrieveAuditLogs()
     {
         return new AuditLogPaginationActionImpl(this);
