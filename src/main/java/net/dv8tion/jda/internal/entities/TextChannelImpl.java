/*
 * Copyright 2015-2019 Austin Keener, Michael Ritter, Florian Spieß, and the JDA contributors
 *
 * Licensed under the Apache License, Version 2.0 (the "License");
 * you may not use this file except in compliance with the License.
 * You may obtain a copy of the License at
 *
 *    http://www.apache.org/licenses/LICENSE-2.0
 *
 * Unless required by applicable law or agreed to in writing, software
 * distributed under the License is distributed on an "AS IS" BASIS,
 * WITHOUT WARRANTIES OR CONDITIONS OF ANY KIND, either express or implied.
 * See the License for the specific language governing permissions and
 * limitations under the License.
 */

package net.dv8tion.jda.internal.entities;

import net.dv8tion.jda.api.AccountType;
import net.dv8tion.jda.api.Permission;
import net.dv8tion.jda.api.entities.*;
import net.dv8tion.jda.api.exceptions.InsufficientPermissionException;
import net.dv8tion.jda.api.exceptions.VerificationLevelException;
import net.dv8tion.jda.api.requests.RestAction;
import net.dv8tion.jda.api.requests.restaction.AuditableRestAction;
import net.dv8tion.jda.api.requests.restaction.ChannelAction;
import net.dv8tion.jda.api.requests.restaction.MessageAction;
import net.dv8tion.jda.api.requests.restaction.WebhookAction;
import net.dv8tion.jda.api.utils.MiscUtil;
import net.dv8tion.jda.api.utils.TimeUtil;
import net.dv8tion.jda.internal.JDAImpl;
import net.dv8tion.jda.internal.requests.RestActionImpl;
import net.dv8tion.jda.internal.requests.Route;
import net.dv8tion.jda.internal.requests.restaction.AuditableRestActionImpl;
import net.dv8tion.jda.internal.requests.restaction.WebhookActionImpl;
import net.dv8tion.jda.internal.utils.Checks;
import net.dv8tion.jda.internal.utils.EncodingUtil;
import org.json.JSONArray;
import org.json.JSONException;
import org.json.JSONObject;

import javax.annotation.Nonnull;
import java.io.InputStream;
import java.util.*;
import java.util.concurrent.CompletableFuture;
import java.util.stream.Collectors;

public class TextChannelImpl extends AbstractChannelImpl<TextChannel, TextChannelImpl> implements TextChannel
{
    private String topic;
    private long lastMessageId;
    private boolean nsfw;
    private int slowmode;

    public TextChannelImpl(long id, GuildImpl guild)
    {
        super(id, guild);
    }

    @Nonnull
    @Override
    public String getAsMention()
    {
        return "<#" + id + '>';
    }

    @Nonnull
    @Override
    public RestAction<List<Webhook>> retrieveWebhooks()
    {
        checkPermission(Permission.MANAGE_WEBHOOKS);

        Route.CompiledRoute route = Route.Channels.GET_WEBHOOKS.compile(getId());
        JDAImpl jda = (JDAImpl) getJDA();
        return new RestActionImpl<>(jda, route, (response, request) ->
        {
            JSONArray array = response.getArray();
            List<Webhook> webhooks = new ArrayList<>(array.length());
            EntityBuilder builder = jda.getEntityBuilder();

            for (Object object : array)
            {
                try
                {
                    webhooks.add(builder.createWebhook((JSONObject) object));
                }
                catch (JSONException | NullPointerException e)
                {
                    JDAImpl.LOG.error("Error while creating websocket from json", e);
                }
            }

            return Collections.unmodifiableList(webhooks);
        });
    }

    @Nonnull
    @Override
    public WebhookAction createWebhook(@Nonnull String name)
    {
        Checks.notBlank(name, "Webhook name");
        name = name.trim();
        checkPermission(Permission.MANAGE_WEBHOOKS);
        Checks.check(name.length() >= 2 && name.length() <= 100, "Name must be 2-100 characters in length!");

        return new WebhookActionImpl(getJDA(), this, name);
    }

    @Nonnull
    @Override
    public RestAction<Void> deleteMessages(@Nonnull Collection<Message> messages)
    {
        Checks.notEmpty(messages, "Messages collection");

        return deleteMessagesByIds(messages.stream()
                .map(ISnowflake::getId)
                .collect(Collectors.toList()));
    }

    @Nonnull
    @Override
    public RestAction<Void> deleteMessagesByIds(@Nonnull Collection<String> messageIds)
    {
        checkPermission(Permission.MESSAGE_MANAGE, "Must have MESSAGE_MANAGE in order to bulk delete messages in this channel regardless of author.");
        if (messageIds.size() < 2 || messageIds.size() > 100)
            throw new IllegalArgumentException("Must provide at least 2 or at most 100 messages to be deleted.");

        long twoWeeksAgo = TimeUtil.getDiscordTimestamp((System.currentTimeMillis() - (14 * 24 * 60 * 60 * 1000)));
        for (String id : messageIds)
            Checks.check(MiscUtil.parseSnowflake(id) > twoWeeksAgo, "Message Id provided was older than 2 weeks. Id: " + id);

        return deleteMessages0(messageIds);
    }

    @Nonnull
    @Override
    public AuditableRestAction<Void> deleteWebhookById(@Nonnull String id)
    {
        Checks.isSnowflake(id, "Webhook ID");

        if (!getGuild().getSelfMember().hasPermission(this, Permission.MANAGE_WEBHOOKS))
            throw new InsufficientPermissionException(Permission.MANAGE_WEBHOOKS);

        Route.CompiledRoute route = Route.Webhooks.DELETE_WEBHOOK.compile(id);
        return new AuditableRestActionImpl<>(getJDA(), route);
    }

    @Override
    public boolean canTalk()
    {
        return canTalk(getGuild().getSelfMember());
    }

    @Override
    public boolean canTalk(@Nonnull Member member)
    {
        if (!getGuild().equals(member.getGuild()))
            throw new IllegalArgumentException("Provided Member is not from the Guild that this TextChannel is part of.");

        return member.hasPermission(this, Permission.MESSAGE_READ, Permission.MESSAGE_WRITE);
    }

    @Nonnull
    @Override
    public List<CompletableFuture<Void>> purgeMessages(@Nonnull List<? extends Message> messages)
    {
        if (messages == null || messages.isEmpty())
            return Collections.emptyList();
        boolean hasPerms = getGuild().getSelfMember().hasPermission(this, Permission.MESSAGE_MANAGE);
        if (!hasPerms)
        {
            for (Message m : messages)
            {
                if (m.getAuthor().equals(getJDA().getSelfUser()))
                    continue;
                throw new InsufficientPermissionException(Permission.MESSAGE_MANAGE, "Cannot delete messages of other users");
            }
        }
        return TextChannel.super.purgeMessages(messages);
    }

    @Nonnull
    @Override
    @SuppressWarnings("ConstantConditions")
    public List<CompletableFuture<Void>> purgeMessagesById(@Nonnull long... messageIds)
    {
        if (messageIds == null || messageIds.length == 0)
            return Collections.emptyList();
        if (getJDA().getAccountType() != AccountType.BOT
            || !getGuild().getSelfMember().hasPermission(this, Permission.MESSAGE_MANAGE))
            return TextChannel.super.purgeMessagesById(messageIds);

        // remove duplicates and sort messages
        List<CompletableFuture<Void>> list = new LinkedList<>();
        TreeSet<Long> bulk = new TreeSet<>(Comparator.reverseOrder());
        TreeSet<Long> norm = new TreeSet<>(Comparator.reverseOrder());
        long twoWeeksAgo = TimeUtil.getDiscordTimestamp(System.currentTimeMillis() - (14 * 24 * 60 * 60 * 1000) + 10000);
        for (long messageId : messageIds)
        {
            if (messageId > twoWeeksAgo)
                bulk.add(messageId);
            else
                norm.add(messageId);
        }

        // delete chunks of 100 messages each
        if (!bulk.isEmpty())
        {
            List<String> toDelete = new ArrayList<>(100);
            while (!bulk.isEmpty())
            {
                toDelete.clear();
                for (int i = 0; i < 100 && !bulk.isEmpty(); i++)
                    toDelete.add(Long.toUnsignedString(bulk.pollLast()));
                if (toDelete.size() == 1)
                    list.add(deleteMessageById(toDelete.get(0)).submit());
                else if (!toDelete.isEmpty())
                    list.add(deleteMessages0(toDelete).submit());
            }
        }

        // delete messages too old for bulk delete
        if (!norm.isEmpty())
        {
            for (long message : norm)
                list.add(deleteMessageById(message).submit());
        }
        return list;
    }

    @Override
    public long getLatestMessageIdLong()
    {
        final long messageId = lastMessageId;
        if (messageId == 0)
            throw new IllegalStateException("No last message id found.");
        return messageId;
    }

    @Override
    public boolean hasLatestMessage()
    {
        return lastMessageId != 0;
    }

    @Nonnull
    @Override
    public ChannelType getType()
    {
        return ChannelType.TEXT;
    }

    @Override
    public String getTopic()
    {
        return topic;
    }

    @Override
    public boolean isNSFW() {
        return nsfw || name.equals("nsfw") || name.startsWith("nsfw-");
    }

    @Override
    public int getSlowmode()
    {
        return slowmode;
    }

    @Nonnull
    @Override
    public List<Member> getMembers()
    {
        return Collections.unmodifiableList(getGuild().getMembersView().stream()
                  .filter(m -> m.hasPermission(this, Permission.MESSAGE_READ))
                  .collect(Collectors.toList()));
    }

    @Override
    public int getPosition()
    {
        //We call getTextChannels instead of directly accessing the GuildImpl.getTextChannelsView because
        // getTextChannels does the sorting logic.
        List<GuildChannel> channels = new ArrayList<>(getGuild().getTextChannels());
        channels.addAll(getGuild().getStoreChannels());
        Collections.sort(channels);
        for (int i = 0; i < channels.size(); i++)
        {
            if (equals(channels.get(i)))
                return i;
        }
        throw new AssertionError("Somehow when determining position we never found the TextChannel in the Guild's channels? wtf?");
    }

    @Nonnull
    @Override
    public ChannelAction<TextChannel> createCopy(@Nonnull Guild guild)
    {
        Checks.notNull(guild, "Guild");
        ChannelAction<TextChannel> action = guild.getController().createTextChannel(name).setNSFW(nsfw).setTopic(topic).setSlowmode(slowmode);
        if (guild.equals(getGuild()))
        {
            Category parent = getParent();
            if (parent != null)
                action.setParent(parent);
            for (PermissionOverride o : overrides.valueCollection())
            {
                if (o.isMemberOverride())
                    action.addPermissionOverride(o.getMember(), o.getAllowedRaw(), o.getDeniedRaw());
                else
                    action.addPermissionOverride(o.getRole(), o.getAllowedRaw(), o.getDeniedRaw());
            }
        }
        return action;
    }

    @Nonnull
    @Override
    public MessageAction sendMessage(@Nonnull CharSequence text)
    {
        checkVerification();
        checkPermission(Permission.MESSAGE_READ);
        checkPermission(Permission.MESSAGE_WRITE);
        return TextChannel.super.sendMessage(text);
    }

    @Nonnull
    @Override
    public MessageAction sendMessage(@Nonnull MessageEmbed embed)
    {
        checkVerification();
        checkPermission(Permission.MESSAGE_READ);
        checkPermission(Permission.MESSAGE_WRITE);
        // this is checked because you cannot send an empty message
        checkPermission(Permission.MESSAGE_EMBED_LINKS);
        return TextChannel.super.sendMessage(embed);
    }

    @Nonnull
    @Override
    public MessageAction sendMessage(@Nonnull Message msg)
    {
        Checks.notNull(msg, "Message");

        checkVerification();
        checkPermission(Permission.MESSAGE_READ);
        checkPermission(Permission.MESSAGE_WRITE);
        if (msg.getContentRaw().isEmpty() && !msg.getEmbeds().isEmpty())
            checkPermission(Permission.MESSAGE_EMBED_LINKS);

        //Call MessageChannel's default
        return TextChannel.super.sendMessage(msg);
    }

    @Nonnull
    @Override
    public MessageAction sendFile(@Nonnull InputStream data, @Nonnull String fileName)
    {
        checkVerification();
        checkPermission(Permission.MESSAGE_READ);
        checkPermission(Permission.MESSAGE_WRITE);
        checkPermission(Permission.MESSAGE_ATTACH_FILES);

        //Call MessageChannel's default method
        return TextChannel.super.sendFile(data, fileName);
    }

    @Nonnull
    @Override
    public RestAction<Message> retrieveMessageById(@Nonnull String messageId)
    {
        checkPermission(Permission.MESSAGE_READ);
        checkPermission(Permission.MESSAGE_HISTORY);

        //Call MessageChannel's default method
        return TextChannel.super.retrieveMessageById(messageId);
    }

    @Nonnull
    @Override
    public AuditableRestAction<Void> deleteMessageById(@Nonnull String messageId)
    {
        Checks.isSnowflake(messageId, "Message ID");
        checkPermission(Permission.MESSAGE_READ);

        //Call MessageChannel's default method
        return TextChannel.super.deleteMessageById(messageId);
    }

    @Nonnull
    @Override
    public RestAction<Void> pinMessageById(@Nonnull String messageId)
    {
        checkPermission(Permission.MESSAGE_READ, "You cannot pin a message in a channel you can't access. (MESSAGE_READ)");
        checkPermission(Permission.MESSAGE_MANAGE, "You need MESSAGE_MANAGE to pin or unpin messages.");

        //Call MessageChannel's default method
        return TextChannel.super.pinMessageById(messageId);
    }

    @Nonnull
    @Override
    public RestAction<Void> unpinMessageById(@Nonnull String messageId)
    {
        checkPermission(Permission.MESSAGE_READ, "You cannot unpin a message in a channel you can't access. (MESSAGE_READ)");
        checkPermission(Permission.MESSAGE_MANAGE, "You need MESSAGE_MANAGE to pin or unpin messages.");

        //Call MessageChannel's default method
        return TextChannel.super.unpinMessageById(messageId);
    }

    @Nonnull
    @Override
    public RestAction<List<Message>> retrievePinnedMessages()
    {
        checkPermission(Permission.MESSAGE_READ, "Cannot get the pinned message of a channel without MESSAGE_READ access.");

        //Call MessageChannel's default method
        return TextChannel.super.retrievePinnedMessages();
    }

    @Nonnull
    @Override
    public RestAction<Void> addReactionById(@Nonnull String messageId, @Nonnull String unicode)
    {
        checkPermission(Permission.MESSAGE_HISTORY);

        //Call MessageChannel's default method
        return TextChannel.super.addReactionById(messageId, unicode);
    }

    @Nonnull
    @Override
    public RestAction<Void> addReactionById(@Nonnull String messageId, @Nonnull Emote emote)
    {
        checkPermission(Permission.MESSAGE_HISTORY);

        //Call MessageChannel's default method
        return TextChannel.super.addReactionById(messageId, emote);
    }

    @Nonnull
    @Override
    public RestAction<Void> clearReactionsById(@Nonnull String messageId)
    {
        Checks.isSnowflake(messageId, "Message ID");

        checkPermission(Permission.MESSAGE_MANAGE);
        final Route.CompiledRoute route = Route.Messages.REMOVE_ALL_REACTIONS.compile(getId(), messageId);
        return new RestActionImpl<>(getJDA(), route);
    }

    @Nonnull
    @Override
    public RestActionImpl<Void> removeReactionById(@Nonnull String messageId, @Nonnull String unicode, @Nonnull User user)
    {
        Checks.isSnowflake(messageId, "Message ID");
        Checks.noWhitespace(unicode, "Unicode emoji");
        Checks.notNull(user, "User");
        if (!getJDA().getSelfUser().equals(user))
            checkPermission(Permission.MESSAGE_MANAGE);
        final String code = EncodingUtil.encodeUTF8(unicode);
        Route.CompiledRoute route;
        if (user.equals(getJDA().getSelfUser()))
            route = Route.Messages.REMOVE_REACTION.compile(getId(), messageId, code, "@me");
        else
            route = Route.Messages.REMOVE_REACTION.compile(getId(), messageId, code, user.getId());
        return new RestActionImpl<>(getJDA(), route);
    }

    @Nonnull
    @Override
    public MessageAction editMessageById(@Nonnull String messageId, @Nonnull CharSequence newContent)
    {
        checkPermission(Permission.MESSAGE_READ);
        checkPermission(Permission.MESSAGE_WRITE);
        return TextChannel.super.editMessageById(messageId, newContent);
    }

    @Nonnull
    @Override
    public MessageAction editMessageById(@Nonnull String messageId, @Nonnull MessageEmbed newEmbed)
    {
        checkPermission(Permission.MESSAGE_READ);
        checkPermission(Permission.MESSAGE_WRITE);
        checkPermission(Permission.MESSAGE_EMBED_LINKS);
        return TextChannel.super.editMessageById(messageId, newEmbed);
    }

    @Nonnull
    @Override
    public MessageAction editMessageById(@Nonnull String id, @Nonnull Message newContent)
    {
        Checks.notNull(newContent, "Message");

        //checkVerification(); no verification needed to edit a message
        checkPermission(Permission.MESSAGE_READ);
        checkPermission(Permission.MESSAGE_WRITE);
        if (newContent.getContentRaw().isEmpty() && !newContent.getEmbeds().isEmpty())
            checkPermission(Permission.MESSAGE_EMBED_LINKS);

        //Call MessageChannel's default
        return TextChannel.super.editMessageById(id, newContent);
    }

    @Override
    public String toString()
    {
        return "TC:" + getName() + '(' + id + ')';
    }

<<<<<<< HEAD
=======
    @Override
    public int compareTo(@Nonnull TextChannel chan)
    {
        Checks.notNull(chan, "Other TextChannel");
        if (this == chan)
            return 0;
        Checks.check(getGuild().equals(chan.getGuild()), "Cannot compare TextChannels that aren't from the same guild!");
        if (this.getPositionRaw() == chan.getPositionRaw())
            return Long.compare(id, chan.getIdLong());
        return Integer.compare(rawPosition, chan.getPositionRaw());
    }

>>>>>>> 7a773166
    // -- Setters --

    public TextChannelImpl setTopic(String topic)
    {
        this.topic = topic;
        return this;
    }

    public TextChannelImpl setLastMessageId(long id)
    {
        this.lastMessageId = id;
        return this;
    }

    public TextChannelImpl setNSFW(boolean nsfw)
    {
        this.nsfw = nsfw;
        return this;
    }

    public TextChannelImpl setSlowmode(int slowmode)
    {
        this.slowmode = slowmode;
        return this;
    }

    // -- internal --
    private RestActionImpl<Void> deleteMessages0(Collection<String> messageIds)
    {
        JSONObject body = new JSONObject().put("messages", messageIds);
        Route.CompiledRoute route = Route.Messages.DELETE_MESSAGES.compile(getId());
        return new RestActionImpl<>(getJDA(), route, body);
    }

    private void checkVerification()
    {
        if (!getGuild().checkVerification())
            throw new VerificationLevelException(getGuild().getVerificationLevel());
    }
}<|MERGE_RESOLUTION|>--- conflicted
+++ resolved
@@ -509,21 +509,6 @@
         return "TC:" + getName() + '(' + id + ')';
     }
 
-<<<<<<< HEAD
-=======
-    @Override
-    public int compareTo(@Nonnull TextChannel chan)
-    {
-        Checks.notNull(chan, "Other TextChannel");
-        if (this == chan)
-            return 0;
-        Checks.check(getGuild().equals(chan.getGuild()), "Cannot compare TextChannels that aren't from the same guild!");
-        if (this.getPositionRaw() == chan.getPositionRaw())
-            return Long.compare(id, chan.getIdLong());
-        return Integer.compare(rawPosition, chan.getPositionRaw());
-    }
-
->>>>>>> 7a773166
     // -- Setters --
 
     public TextChannelImpl setTopic(String topic)
