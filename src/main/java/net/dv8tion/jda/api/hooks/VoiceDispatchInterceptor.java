/*
 * Copyright 2015-2019 Austin Keener, Michael Ritter, Florian Spieß, and the JDA contributors
 *
 * Licensed under the Apache License, Version 2.0 (the "License");
 * you may not use this file except in compliance with the License.
 * You may obtain a copy of the License at
 *
 *    http://www.apache.org/licenses/LICENSE-2.0
 *
 * Unless required by applicable law or agreed to in writing, software
 * distributed under the License is distributed on an "AS IS" BASIS,
 * WITHOUT WARRANTIES OR CONDITIONS OF ANY KIND, either express or implied.
 * See the License for the specific language governing permissions and
 * limitations under the License.
 */

package net.dv8tion.jda.api.hooks;

import net.dv8tion.jda.api.JDA;
import net.dv8tion.jda.api.entities.Guild;
import net.dv8tion.jda.api.entities.GuildVoiceState;
import net.dv8tion.jda.api.entities.VoiceChannel;
import net.dv8tion.jda.api.managers.DirectAudioController;
import net.dv8tion.jda.api.utils.json.DataObject;
import net.dv8tion.jda.api.utils.json.SerializableData;

import javax.annotation.Nonnull;
import javax.annotation.Nullable;

/**
 * Interceptor used to handle critical voice dispatches.
 * <br>This will make it impossible to connect to voice channels with
 * the built-in {@link net.dv8tion.jda.api.managers.AudioManager AudioManager}.
 * It is expected that the user has some other means of establishing voice connections when this is used.
 */
public interface VoiceDispatchInterceptor
{
    /**
     * Handles the <b>VOICE_SERVER_UPDATE</b>.
     *
     * @param update
     *        The {@link VoiceServerUpdate} to handle
     */
    void onVoiceServerUpdate(@Nonnull VoiceServerUpdate update);

    /**
     * Handles the <b>VOICE_STATE_UPDATE</b>.
     * <br>This indicates the user might have moved to a new voice channel.
     *
     * @param  update
     *         The {@link VoiceStateUpdate} to handle
     *
     * @return True, if a connection was previously established
     */
    boolean onVoiceStateUpdate(@Nonnull VoiceStateUpdate update);

    /**
     * Abstraction for all relevant voice updates
     *
     * @see VoiceServerUpdate
     * @see VoiceStateUpdate
     */
    interface VoiceUpdate extends SerializableData
    {
        /**
         * The {@link Guild} for this update
         *
         * @return The guild
         */
        @Nonnull
        Guild getGuild();

        /**
         * The raw JSON object that was parsed from this update
         *
         * @return The raw JSON object
         */
<<<<<<< HEAD
=======
        @Nonnull
        JSONObject getJSON();

>>>>>>> 7a773166
        @Override
        DataObject toData();

        /**
         * Shortcut to access the audio controller of this JDA instance
         *
         * @return The {@link DirectAudioController} for this JDA instance
         */
        @Nonnull
        default DirectAudioController getAudioController()
        {
            return getJDA().getDirectAudioController();
        }

        /**
         * Shortcut to access the guild id
         *
         * @return The guild id
         */
        default long getGuildIdLong()
        {
            return getGuild().getIdLong();
        }

        /**
         * Shortcut to access the guild id
         *
         * @return The guild id
         */
        @Nonnull
        default String getGuildId()
        {
            return Long.toUnsignedString(getGuildIdLong());
        }

        /**
         * Shortcut to access the JDA instance
         *
         * @return The JDA instance
         */
        @Nonnull
        default JDA getJDA()
        {
            return getGuild().getJDA();
        }

        /**
         * Shortcut to access the shard info for this JDA instance
         *
         * @return The shard information, or null if this was not for a sharded client
         */
        @Nullable
        default JDA.ShardInfo getShardInfo()
        {
            return getJDA().getShardInfo();
        }
    }

    /**
     * Wrapper for a <a href="https://discordapp.com/developers/docs/topics/gateway#voice-server-update" target="_blank">Voice Server Update</a>
     */
    class VoiceServerUpdate implements VoiceUpdate
    {
        private final Guild guild;
        private final String endpoint;
        private final String token;
        private final String sessionId;
        private final DataObject json;

        public VoiceServerUpdate(Guild guild, String endpoint, String token, String sessionId, DataObject json)
        {
            this.guild = guild;
            this.endpoint = endpoint;
            this.token = token;
            this.sessionId = sessionId;
            this.json = json;
        }

        @Nonnull
        @Override
        public Guild getGuild()
        {
            return guild;
        }

        @Nonnull
        @Override
        public DataObject toData()
        {
            return json;
        }

        /**
         * The voice server endpoint
         *
         * @return The endpoint
         */
        @Nonnull
        public String getEndpoint()
        {
            return endpoint;
        }

        /**
         * The access token for the voice server connection
         *
         * @return The access token
         */
        @Nonnull
        public String getToken()
        {
            return token;
        }

        /**
         * The session id for the voice server session
         *
         * @return The session id
         */
        @Nonnull
        public String getSessionId()
        {
            return sessionId;
        }
    }

    /**
     * Wrapper for a <a href="https://discordapp.com/developers/docs/topics/gateway#voice-state-update" target="_blank">Voice State Update</a>
     */
    class VoiceStateUpdate implements VoiceUpdate
    {
        private final VoiceChannel channel;
        private final GuildVoiceState voiceState;
        private final DataObject json;

        public VoiceStateUpdate(VoiceChannel channel, GuildVoiceState voiceState, DataObject json)
        {
            this.channel = channel;
            this.voiceState = voiceState;
            this.json = json;
        }

        @Nonnull
        @Override
        public Guild getGuild()
        {
            return voiceState.getGuild();
        }

        @Nonnull
        @Override
        public DataObject toData()
        {
            return json;
        }

        /**
         * The update voice channel
         *
         * @return The updated voice channel, or null to signal disconnect
         */
        @Nullable
        public VoiceChannel getChannel()
        {
            return channel;
        }

        /**
         * The voice state for the guild
         *
         * @return The voice state
         */
        @Nonnull
        public GuildVoiceState getVoiceState()
        {
            return voiceState;
        }
    }
}<|MERGE_RESOLUTION|>--- conflicted
+++ resolved
@@ -75,12 +75,6 @@
          *
          * @return The raw JSON object
          */
-<<<<<<< HEAD
-=======
-        @Nonnull
-        JSONObject getJSON();
-
->>>>>>> 7a773166
         @Override
         DataObject toData();
 
